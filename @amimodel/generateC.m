--- conflicted
+++ resolved
@@ -28,7 +28,7 @@
         fprintf(fid,'\n');
         fprintf(fid,'#include <include/symbolic_functions.h>\n');
         fprintf(fid,'#include <string.h>\n');
-         if( strfind(this.fun.(ifun{1}).argstr,'user_data') )
+        if( strfind(this.fun.(ifun{1}).argstr,'user_data') )
             fprintf(fid,'#include <include/udata.h>\n');
         end
         if( strfind(this.fun.(ifun{1}).argstr,'temp_data') )
@@ -223,13 +223,8 @@
                 fprintf(fid,'}\n');
             end
             if(strcmp(ifun{1},'qBdot'))
-<<<<<<< HEAD
-                fprintf(fid,'for(ip = 0; ip<np; ip++) {\n');
+                fprintf(fid,'for(ip = 0; ip<np*ng; ip++) {\n');
                 fprintf(fid,'   if(amiIsNaN(qBdot_tmp[ip])) {\n');
-=======
-                fprintf(fid,'for(ip = 0; ip<np*ng; ip++) {\n');
-                fprintf(fid,'   if(mxIsNaN(qBdot_tmp[ip])) {\n');
->>>>>>> 9f4aa72d
                 fprintf(fid,'       qBdot_tmp[ip] = 0;');
                 fprintf(fid,'       if(!udata->am_nan_qBdot) {\n');
                 fprintf(fid,'           warnMsgIdAndTxt("AMICI:mex:fqBdot:NaN","AMICI replaced a NaN value in xBdot and replaced it by 0.0. This will not be reported again for this simulation run.");\n');
@@ -462,7 +457,7 @@
             % they should act as placeholders
             fprintf(fid,'                    return(0);\n');
         else
-            fprintf(fid,['                    mexWarnMsgIdAndTxt("AMICI:mex:' iffun{1} ':NotAvailable","ERROR: The function ' iffun{1} ' was called but not compiled for this model.");\n']);
+            fprintf(fid,['                    warnMsgIdAndTxt("AMICI:mex:' iffun{1} ':NotAvailable","ERROR: The function ' iffun{1} ' was called but not compiled for this model.");\n']);
             fprintf(fid,'                    return(-1);\n');
         end
     end
@@ -529,6 +524,12 @@
 fprintf(fid,'#endif /* _LW_cvodewrapfunctions */\n');
 fclose(fid);
 
+fprintf('CMakeLists | ');
+generateCMakeFile(this);
+
+fprintf('main | ');
+generateMainC(this);
+
 fprintf('\r')
 end
 
@@ -555,4 +556,274 @@
 argstr = strrep(argstr,' ','');
 argstr = strrep(argstr,',',', ');
 
+end
+
+
+function generateCMakeFile(this)
+    CMakeFileName = fullfile(this.wrap_path,'models',this.modelname,'CMakeLists.txt');
+    fid = fopen(CMakeFileName,'w');
+    fprintf(fid, 'project(%s)\n', this.modelname);
+    fprintf(fid, 'cmake_minimum_required(VERSION 2.8)\n');
+    fprintf(fid, 'set(cmake_build_type Debug)\n');
+    fprintf(fid, 'set(CMAKE_C_FLAGS "${CMAKE_C_FLAGS} -Wall -Wno-unused-function")\n');
+    fprintf(fid, 'add_definitions(-DAMICI_WITHOUT_MATLAB)\n');
+    
+    % sources
+    fprintf(fid, '\nset(SRC_LIST\n');
+    for f = {'main.c', 'wrapfunctions.c', ...
+            fullfile(this.wrap_path, 'src/symbolic_functions.c'), ...
+            fullfile(this.wrap_path, 'src/amici.c'), ...
+            fullfile(this.wrap_path, 'src/udata.c'), ...
+            fullfile(this.wrap_path, 'src/rdata.c'), ...
+            fullfile(this.wrap_path, 'src/edata.c'), ...
+            }
+        fprintf(fid, '%s\n', f{1});
+    end
+    for j=1:length(this.funs)
+        %if(this.cfun(1).(this.funs{j}))
+             funcName = this.funs{j};
+             fprintf(fid, '%s_%s.c\n', this.modelname, funcName);
+       % end
+    end
+    fprintf(fid, ')\n\n');
+    
+    %includes
+    sundials_path = fullfile(this.wrap_path,'sundials-2.6.2');
+    ssparse_path = fullfile(this.wrap_path,'SuiteSparse');
+    
+    includeDirs = {fullfile(this.wrap_path, 'models', this.modelname), ...
+        fullfile(this.wrap_path),  ...
+        fullfile(sundials_path, 'include'),  ...
+        fullfile(ssparse_path, 'KLU', 'Include'), ...
+        fullfile(ssparse_path, 'AMD', 'Include'), ...
+        fullfile(ssparse_path, 'SuiteSparse_config'), ...
+        fullfile(ssparse_path, 'COLAMD', 'Include'), ...
+        fullfile(ssparse_path, 'BTF', 'Include')
+    };
+    for d = includeDirs
+        fprintf(fid, 'include_directories("%s")\n', d{1});
+    end
+    
+    fprintf(fid, '\n');
+    fprintf(fid, 'add_executable(${PROJECT_NAME} ${SRC_LIST})\n\n');
+
+    %libraries
+    fprintf(fid, 'target_link_libraries(${PROJECT_NAME}\n');
+    sundials_lib_path = '/home/dweindl/src/_libs/sundials-2.6.2/build/';
+    ssparse_lib_path = '/home/dweindl/src/_libs/SuiteSparse/';
+    libs = {
+        fullfile(sundials_lib_path, 'install/lib/libsundials_nvecserial.so'), ...
+        fullfile(sundials_lib_path, 'src/cvodes/libsundials_cvodes.so'), ...
+        fullfile(ssparse_lib_path, 'lib/libcolamd.so'), ...
+        fullfile(ssparse_lib_path, 'KLU/Lib/libklu.a'), ...
+        fullfile(ssparse_lib_path, 'BTF/Lib/libbtf.a'), ...
+        fullfile(ssparse_lib_path, 'AMD/Lib/libamd.a'), ...
+        fullfile(ssparse_lib_path, 'COLAMD/Lib/libcolamd.a'), ...
+        fullfile(ssparse_lib_path, 'SuiteSparse_config/libsuitesparseconfig.a'), ...
+        '-lm'
+    };
+    for l = libs
+        fprintf(fid, '"%s"\n', l{1});
+    end
+    fprintf(fid, ')\n');
+    fclose(fid);
+end
+
+function generateMainC(this)
+    mainFileName = fullfile(this.wrap_path,'models',this.modelname,'main.c');
+    fid = fopen(mainFileName,'w');
+    
+    fprintf(fid, '#include <stdio.h>\n');
+    fprintf(fid, '#include <stdlib.h>\n');
+    fprintf(fid, '#include <string.h>\n');
+    fprintf(fid, '#include <assert.h>\n');
+    fprintf(fid, '#include <math.h>\n');
+    fprintf(fid, '#include "wrapfunctions.h" /* user functions */\n');
+    fprintf(fid, '#include "include/symbolic_functions.h"\n');
+    fprintf(fid, '#include <include/amici.h> /* amici functions */\n');
+    fprintf(fid, '\n');
+    fprintf(fid, 'UserData getUserData();\n');
+    fprintf(fid, 'void processUserData(UserData udata);\n');
+    fprintf(fid, 'ExpData getExperimentalData(UserData udata);\n');
+    fprintf(fid, 'void processReturnData(ReturnData rdata, UserData udata);\n');
+    fprintf(fid, 'void printReturnData(ReturnData rdata, UserData udata);\n');
+    fprintf(fid, '\n');
+    fprintf(fid, 'int main(int argc, char **argv)\n');
+    fprintf(fid, '{  \n');
+    fprintf(fid, '    UserData udata = getUserData();\n');
+    fprintf(fid, '    if (udata == NULL) {\n');
+    fprintf(fid, '        return 1;\n');
+    fprintf(fid, '    }\n');
+    fprintf(fid, '\n');
+    fprintf(fid, '    ExpData edata = getExperimentalData(udata);\n');
+    fprintf(fid, '    if (edata == NULL) {\n');
+    fprintf(fid, '        freeUserData(udata);\n');
+    fprintf(fid, '        return 1;\n');
+    fprintf(fid, '    }\n');
+    fprintf(fid, '\n');
+    fprintf(fid, '    int status = 0;\n');
+    fprintf(fid, '    ReturnData rdata = getSimulationResults(udata, edata, &status);\n');
+    fprintf(fid, '    if (rdata == NULL) {\n');
+    fprintf(fid, '        freeExpData(edata);\n');
+    fprintf(fid, '        freeUserData(udata);\n');
+    fprintf(fid, '        return 1;\n');
+    fprintf(fid, '    }\n');
+    fprintf(fid, '\n');
+    fprintf(fid, '    processReturnData(rdata, udata);\n');
+    fprintf(fid, '\n');
+    fprintf(fid, '    freeExpData(edata);\n');
+    fprintf(fid, '    freeUserData(udata);\n');
+    fprintf(fid, '    freeReturnData(rdata);\n');
+    fprintf(fid, '\n');
+    fprintf(fid, '    return 0;\n');
+    fprintf(fid, '}\n');
+    fprintf(fid, '\n');
+    fprintf(fid, 'UserData getUserData() { // was: udata = setupUserData(prhs);\n');
+    fprintf(fid, '    UserData udata; /* User udata structure */\n');
+    fprintf(fid, '    udata = (UserData) malloc(sizeof *udata);\n');
+    fprintf(fid, '    if (udata == NULL)\n');
+    fprintf(fid, '        return(NULL);\n');
+    fprintf(fid, '\n');
+    fprintf(fid, '    init_modeldims(udata);\n');
+    fprintf(fid, '\n');
+    fprintf(fid, '    /* BEGIN SET USER DATA */\n');
+    fprintf(fid, '\n');
+    fprintf(fid, '    /* time vector, matlab: first argument */\n');
+    fprintf(fid, '    nt = 1; // TODO\n');
+    fprintf(fid, '    ts = linSpaceAlloc(0, 1, nt); // TODO\n');
+    fprintf(fid, '\n');
+    fprintf(fid, '    /* parameters (theta), matlab: second argument */\n');
+    fprintf(fid, '    np = 1; // TODO\n');
+    fprintf(fid, '    p = malloc(sizeof(realtype) * np);\n');
+    fprintf(fid, '    // TODO p[0] = 1;\n');
+    fprintf(fid, '    //for(int i = 0; i < np; ++i) p[i] = pow10(p[i]);\n');
+    fprintf(fid, '\n');
+    fprintf(fid, '    /* plist, matlab: fifth argument */\n');
+    fprintf(fid, '    // parameter ordering\n');
+    fprintf(fid, '    plist = malloc(np * sizeof(int));\n');
+    fprintf(fid, '    for (int i = 0; i < np; i++) {\n');
+    fprintf(fid, '        plist[i] = i;\n');
+    fprintf(fid, '    }\n');
+    fprintf(fid, '\n');
+    fprintf(fid, '    /* constants, kappa or data.condition, matlab: third argument */\n');
+    fprintf(fid, '    const int numK = 0; // TODO\n');
+    fprintf(fid, '    k = malloc(sizeof(realtype) * numK);\n');
+    fprintf(fid, '    // TODO k[0] = 0.1;\n');
+    fprintf(fid, '\n');
+    fprintf(fid, '    /* Options ; matlab: fourth argument   */\n');
+    fprintf(fid, '    nmaxevent = 0; // ?\n');
+    fprintf(fid, '    z2event = malloc(sizeof(realtype) * ne);\n');
+    fprintf(fid, '    for(int i = 0; i < ne; ++i)\n');
+    fprintf(fid, '        z2event[i] = i;\n');
+    fprintf(fid, '\n');
+    fprintf(fid, '    tstart = 0;\n');
+    fprintf(fid, '    atol = 1E-16;\n');
+    fprintf(fid, '    rtol = 1E-8;\n');
+    fprintf(fid, '    maxsteps = 1e4;\n');
+    fprintf(fid, '    lmm = CV_BDF;\n');
+    fprintf(fid, '    iter = CV_NEWTON;\n');
+    fprintf(fid, '    interpType = CV_POLYNOMIAL; //?\n');
+    fprintf(fid, '    linsol = 9;\n');
+    fprintf(fid, '    stldet = TRUE;\n');
+    fprintf(fid, '\n');
+    fprintf(fid, '    idlist = malloc(sizeof(realtype) * np);\n');
+    fprintf(fid, '    for(int i = 0; i < np; ++i)\n');
+    fprintf(fid, '        idlist[i] = 0;\n');
+    fprintf(fid, '    qpositivex = malloc(sizeof(realtype) * nx);\n');
+    fprintf(fid, '    zeros(qpositivex, nx);\n');
+    fprintf(fid, '    sensi = 0;\n');
+    fprintf(fid, '    ism = 1;\n');
+    fprintf(fid, '    sensi_meth = 1;\n');
+    fprintf(fid, '    ordering = 0;\n');
+    fprintf(fid, '\n');
+    fprintf(fid, '    //user-provided sensitivity initialisation. this should be a matrix of dimension [#states x #parameters] default is sensitivity initialisation based on the derivative of the state initialisation\n');
+    fprintf(fid, '    b_sx0 = FALSE;\n');
+    fprintf(fid, '    sx0data = 0;\n');
+    fprintf(fid, '\n');
+    fprintf(fid, '    /* pbarm parameterscales ; matlab: sixth argument*/\n');
+    fprintf(fid, '    pbar = malloc(sizeof(realtype) * np);\n');
+    fprintf(fid, '    ones(pbar, np);\n');
+    fprintf(fid, '\n');
+    fprintf(fid, '    //    /* xscale, matlab: seventh argument */\n');
+    fprintf(fid, '    //    xbar = mxGetPr(prhs[6]);\n');
+    fprintf(fid, '    xbar = 0; // xscale\n');
+    fprintf(fid, '\n');
+    fprintf(fid, '    /* END SET USER DATA */\n');
+    fprintf(fid, '\n');
+    fprintf(fid, '    processUserData(udata);\n');
+    fprintf(fid, '\n');
+    fprintf(fid, '    return(udata);\n');
+    fprintf(fid, '}\n');
+    fprintf(fid, '\n');
+    fprintf(fid, 'ExpData getExperimentalData(UserData udata) {\n');
+    fprintf(fid, '    ExpData edata = (ExpData) malloc(sizeof *edata);\n');
+    fprintf(fid, '    if (edata == NULL) {\n');
+    fprintf(fid, '        return(NULL);\n');
+    fprintf(fid, '    }\n');
+    fprintf(fid, '\n');
+    fprintf(fid, '    // observation ny * nt\n');
+    fprintf(fid, '    my = malloc(sizeof(realtype) * nt * ny);\n');
+    fprintf(fid, '    fillArray(my, nt * ny, NAN);\n');
+    fprintf(fid, '\n');
+    fprintf(fid, '    // stdev of Y\n');
+    fprintf(fid, '    ysigma =  malloc(sizeof(realtype) * nt * nx);\n');
+    fprintf(fid, '    fillArray(ysigma, nt * nx, NAN);\n');
+    fprintf(fid, '\n');
+    fprintf(fid, '    // event observations\n');
+    fprintf(fid, '    mz = malloc(sizeof(realtype) * nz * nz);\n');
+    fprintf(fid, '    fillArray(mz, nz * nz, NAN);\n');
+    fprintf(fid, '\n');
+    fprintf(fid, '    zsigma =  malloc(sizeof(realtype) * nz * nz);\n');
+    fprintf(fid, '    fillArray(zsigma, nz * nz, NAN);\n');
+    fprintf(fid, '\n');
+    fprintf(fid, '    return(edata);\n');
+    fprintf(fid, '}\n');
+    fprintf(fid, '\n');
+    fprintf(fid, 'void processReturnData(ReturnData rdata, UserData udata) {\n');
+    fprintf(fid, '    printReturnData(rdata, udata);\n');
+    fprintf(fid, '}\n');
+    fprintf(fid, '\n');
+    fprintf(fid, 'void printReturnData(ReturnData rdata, UserData udata) {\n');
+    fprintf(fid, '\n');
+    fprintf(fid, '    printf("tsdata: ");\n');
+    fprintf(fid, '    printArray(tsdata, nt);\n');
+    fprintf(fid, '\n');
+    fprintf(fid, '\n');
+    fprintf(fid, '    printf("\\n\\nxdata\\n");\n');
+    fprintf(fid, '    for(int i = 0; i < nx; ++i) {\n');
+    fprintf(fid, '        for(int j = 0; j < nt; ++j)\n');
+    fprintf(fid, '            printf("%%e\\t", rdata->am_xdata[j +  nt * i]);\n');
+    fprintf(fid, '        printf("\\n");\n');
+    fprintf(fid, '    }\n');
+    fprintf(fid, '\n');
+    fprintf(fid, '    printf("\\nydata\\n");\n');
+    fprintf(fid, '    for(int i = 0; i < ny; ++i) {\n');
+    fprintf(fid, '        for(int j = 0; j < nt; ++j)\n');
+    fprintf(fid, '            printf("%%e\\t", rdata->am_ydata[j +  nt * i]);\n');
+    fprintf(fid, '        printf("\\n");\n');
+    fprintf(fid, '    }\n');
+    fprintf(fid, '\n');
+    fprintf(fid, '    printf("\\n\\nxdotdata: ");\n');
+    fprintf(fid, '    for(int i = 0; i < nx; ++i)\n');
+    fprintf(fid, '        printf("%%e\\t", rdata->am_xdotdata[i]);\n');
+    fprintf(fid, '\n');
+    fprintf(fid, '\n');
+    fprintf(fid, '\n');
+    fprintf(fid, '    printf("\\njdata\\n");\n');
+    fprintf(fid, '    for(int i = 0; i < nx; ++i) {\n');
+    fprintf(fid, '        for(int j = 0; j < nx; ++j)\n');
+    fprintf(fid, '            printf("%%e\\t", rdata->am_Jdata[i + nx * j]);\n');
+    fprintf(fid, '        printf("\\n");\n');
+    fprintf(fid, '    }\n');
+    fprintf(fid, '\n');
+    fprintf(fid, '    printf("\\nnumsteps: \\t\\t");\n');
+    fprintf(fid, '    printfArray(numstepsdata, nt, "%%.0f ");\n');
+    fprintf(fid, '    printf("\\nnumrhsevalsdata: \\t");\n');
+    fprintf(fid, '    printfArray(numrhsevalsdata, nt, "%%.0f ");\n');
+    fprintf(fid, '    printf("\\norder: \\t\\t");\n');
+    fprintf(fid, '    printfArray(orderdata, nt, "%%.0f ");\n');
+    fprintf(fid, '    printf("\\n");\n');
+    fprintf(fid, '    printf("llh: %%e\\n", *llhdata);\n');
+    fprintf(fid, '}\n');
+    fprintf(fid, '\n');
 end