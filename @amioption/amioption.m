--- conflicted
+++ resolved
@@ -51,7 +51,6 @@
         x0 = double.empty();
         % custom initial sensitivity
         sx0 = double.empty();
-<<<<<<< HEAD
         % newton solver: linear solver (BiCGStab, GMRES, KLU direct)
         ns_linsol = 0;
         % newton solver: preconditioning method (none, diagonal, incomplete LU)
@@ -62,10 +61,8 @@
         ns_maxlinsteps = 150;
         % preequilibration of system via newton solver
         preequil = 0;
-=======
         % mapping of event ouputs to events
         z2event = double.empty();
->>>>>>> acbbb56c
     end
     
     properties (Hidden)
