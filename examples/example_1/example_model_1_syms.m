--- conflicted
+++ resolved
@@ -15,13 +15,6 @@
 
 %%
 % STATES
-
-<<<<<<< HEAD
-%%
-% STATES
-
-=======
->>>>>>> 60e56d72
 
 % create state syms
 syms x1 x2 x3
