--- conflicted
+++ resolved
@@ -153,18 +153,11 @@
         dataset = H5Dcreate(file_id, datasetPath, H5T_IEEE_F64LE, dataspace, H5P_DEFAULT, H5P_DEFAULT, H5P_DEFAULT);
     }
 
-<<<<<<< HEAD
-    H5LTset_attribute_double(file_id, solutionsObject, "t", tsdata, nt);
-    H5LTset_attribute_double(file_id, solutionsObject, "xdot", xdotdata, nx);
-    H5LTset_attribute_double(file_id, solutionsObject, "llh", llhdata, 1);
-    H5LTset_attribute_double(file_id, solutionsObject, "sllh", sllhdata, np);
-=======
     H5LTset_attribute_double(file_id, datasetPath, "t", tsdata, nt);
     H5LTset_attribute_double(file_id, datasetPath, "xdot", xdotdata, nx);
     H5LTset_attribute_double(file_id, datasetPath, "llh", llhdata, 1);
     H5LTset_attribute_double(file_id, datasetPath, "sllh", sllhdata, np);
 
->>>>>>> f7a5130c
     // are double, but should write as int:
     AMI_HDF5_setAttributeIntFromDouble(file_id, datasetPath, "numsteps", numstepsdata, nt);
     AMI_HDF5_setAttributeIntFromDouble(file_id, datasetPath, "numrhsevals", numrhsevalsdata, nt);
@@ -174,20 +167,12 @@
         AMI_HDF5_setAttributeIntFromDouble(file_id, datasetPath, "numstepsS", numstepsSdata, nt);
 
     if(numrhsevalsSdata)
-<<<<<<< HEAD
-        setAttributeIntFromDouble(file_id, solutionsObject, "numrhsevalsS", numrhsevalsSdata, nt);
-    createAndWriteDouble2DAttribute(dataset, "J", Jdata, nx, nx);
-    createAndWriteDouble2DAttribute(dataset, "x", xdata, nt, nx);
-    createAndWriteDouble2DAttribute(dataset, "y", ydata, nt, ny);
-    createAndWriteDouble2DAttribute(dataset, "sigmay", sigmaydata, nt, ny);
-=======
         AMI_HDF5_setAttributeIntFromDouble(file_id, datasetPath, "numrhsevalsS", numrhsevalsSdata, nt);
 
     AMI_HDF5_createAndWriteDouble2DAttribute(dataset, "J", Jdata, nx, nx);
     AMI_HDF5_createAndWriteDouble2DAttribute(dataset, "x", xdata, nt, nx);
     AMI_HDF5_createAndWriteDouble2DAttribute(dataset, "y", ydata, nt, ny);
     AMI_HDF5_createAndWriteDouble2DAttribute(dataset, "sigmay", sigmaydata, nt, ny);
->>>>>>> f7a5130c
 
     if(sxdata)
         AMI_HDF5_createAndWriteDouble3DAttribute(dataset, "sx", sxdata, nt, nx, np);
@@ -331,18 +316,8 @@
     H5LTget_attribute_int(file_id, optionsObject, attributeName, *destination);
 }
 
-<<<<<<< HEAD
-// option for overwrite
-void createAndWriteDouble2DAttribute(hid_t dataset, const char *attributeName, const double *buffer, hsize_t m, hsize_t n) {
-    if(m * n > 1e4) {
-        printf("Warning: not saving '%s', %llux%llu too large for attribute.\n", attributeName, m, n);
-        return;
-    }
-
-=======
 // TODO: option for overwrite
 herr_t AMI_HDF5_createAndWriteDouble2DAttribute(hid_t dataset, const char *attributeName, const double *buffer, hsize_t m, hsize_t n) {
->>>>>>> f7a5130c
     const hsize_t adims[] = {m, n};
 
     if(H5Aexists(dataset, attributeName) > 0) {
