--- conflicted
+++ resolved
@@ -25,405 +25,7 @@
 /** return value for successful execution */
 #define AMI_SUCCESS               0
 
-<<<<<<< HEAD
-=======
-
-
-#ifndef AMICI_WITHOUT_MATLAB
-UserData *setupUserData(const mxArray *prhs[]) {
-    /**
-     * @brief setupUserData extracts information from the matlab call and returns the corresponding UserData struct
-     * @param[in] prhs: pointer to the array of input arguments @type mxArray
-     * @return udata: struct containing all provided user data @type UserData
-     */
-
-    UserData *udata; /* returned udata *struct */
-    realtype *plistdata; /* input for plist */
-
-    int ip;
-
-    /* User udata structure */
-    udata = new UserData();
-    if(udata==NULL) return NULL;
-
-    init_modeldims(udata);
-
-    /* time */
-
-    if (!prhs[0]) {
-        errMsgIdAndTxt("AMICI:mex:tout","No time vector provided!");
-    }
-    ts = mxGetPr(prhs[0]);
-
-    nt = (int) mxGetM(prhs[0]) * mxGetN(prhs[0]);
-
-    /* parameters */
-
-    if (!prhs[1]) {
-        errMsgIdAndTxt("AMICI:mex:theta","No parameter vector provided!");
-    }
-    p = mxGetPr(prhs[1]);
-
-    /* constants */
-
-    if (!prhs[2]) {
-        errMsgIdAndTxt("AMICI:mex:kappa","No constant vector provided!");
-    }
-    k = mxGetPr(prhs[2]);
-
-    if (!prhs[3]) {
-        errMsgIdAndTxt("AMICI:mex:options","No options provided!");
-    }
-   
-    /* plist */
-    if (!prhs[4]) {
-        errMsgIdAndTxt("AMICI:mex:plist","No parameter list provided!");
-    } else {
-        nplist = (int) mxGetM(prhs[4]) * mxGetN(prhs[4]);
-        plistdata = mxGetPr(prhs[4]);
-    }
-
-    plist = new int[nplist]();
-    for (ip=0; ip<nplist; ip++) {
-        plist[ip] = (int)plistdata[ip];
-    }
-
-    readOptionScalar(nmaxevent,int)
-    readOptionScalar(tstart,double)
-    readOptionScalar(atol,double)
-    readOptionScalar(rtol,double)
-    readOptionScalar(maxsteps,int)
-    readOptionScalar(lmm,int)
-    readOptionScalar(iter,int)
-    readOptionScalar(interpType,int)
-    readOptionScalar(linsol,int)
-    readOptionScalar(stldet,booleantype)
-
-    if(mxGetProperty(prhs[3],0,"id")){ \
-        idlist = (double *) mxGetData(mxGetProperty(prhs[3],0,"id")); \
-    } else { \
-        warnMsgIdAndTxt("AMICI:mex:OPTION","Provided options are not of class amioption!"); \
-        return(NULL); \
-    }
-
-    readOptionData(z2event)
-    readOptionData(qpositivex)
-    readOptionScalar(sensi,AMI_sensi_order)
-    readOptionScalar(ism,int)
-    readOptionScalar(sensi_meth,AMI_sensi_meth)
-    readOptionScalar(ordering,int)
-
-    /* pbar */
-    if (!prhs[5]) {
-        errMsgIdAndTxt("AMICI:mex:pbar","No parameter scales provided!");
-    }
-
-    pbar = mxGetPr(prhs[5]);
-
-    /* xscale */
-    if (!prhs[6]) {
-        errMsgIdAndTxt("AMICI:mex:xscale","No state scales provided!");
-    }
-
-    xbar = mxGetPr(prhs[6]);
-
-    /* Check, if initial states and sensitivities are passed by user or must be calculated */
-    x0data = NULL;
-    sx0data = NULL;
-    if (prhs[7]) {
-        if(mxGetField(prhs[7], 0 ,"x0")) {
-            if ((mxGetM(mxGetField(prhs[7], 0 ,"x0")) * mxGetN(mxGetField(prhs[7], 0 ,"x0")))>0) {
-                x0data = mxGetPr(mxGetField(prhs[7], 0 ,"x0"));
-
-                /* check dimensions */
-                if(mxGetN(mxGetField(prhs[7], 0 ,"x0")) != 1) { errMsgIdAndTxt("AMICI:mex:x0","Number of rows in x0 field must be equal to 1!"); }
-                if(mxGetM(mxGetField(prhs[7], 0 ,"x0")) != nx) { errMsgIdAndTxt("AMICI:mex:x0","Number of columns in x0 field does not agree with number of model states!"); }
-            }
-        }
-
-        if(mxGetField(prhs[7], 0 ,"sx0")) {
-            if ((mxGetM(mxGetField(prhs[7], 0 ,"sx0")) * mxGetN(mxGetField(prhs[7], 0 ,"sx0")))>0) {
-                sx0data = mxGetPr(mxGetField(prhs[7], 0 ,"sx0"));
-
-                /* check dimensions */
-                if(mxGetN(mxGetField(prhs[7], 0 ,"sx0")) != nplist) { errMsgIdAndTxt("AMICI:mex:sx0","Number of rows in sx0 field does not agree with number of model parameters!"); }
-                if(mxGetM(mxGetField(prhs[7], 0 ,"sx0")) != nx) { errMsgIdAndTxt("AMICI:mex:sx0","Number of columns in sx0 field does not agree with number of model states!"); }
-            }
-        }
-    }
-
-    if (nx>0) {
-        /* initialise temporary jacobian storage */
-        tmp_J = SparseNewMat(nx,nx,nnz,CSC_MAT);
-        M_tmp = new realtype[nx*nx]();
-        dfdx_tmp = new realtype[nx*nx]();
-    }
-    if (sensi >= AMI_SENSI_ORDER_FIRST) {
-        /* initialise temporary dxdotdp storage */
-        tmp_dxdotdp = new realtype[nx*nplist]();
-    }
-    if (ne>0) {
-        /* initialise temporary stau storage */
-        stau_tmp = new realtype[nplist]();
-    }
-
-    w_tmp = new realtype[nw]();
-    dwdx_tmp = new realtype[ndwdx]();
-    dwdp_tmp = new realtype[ndwdp]();
-
-    return(udata);
-}
-#endif
-
-/* ------------------------------------------------------------------------------------- */
-/* ------------------------------------------------------------------------------------- */
-/* ------------------------------------------------------------------------------------- */
-
-#ifndef AMICI_WITHOUT_MATLAB
-ReturnData *setupReturnData(mxArray *plhs[], UserData *udata, double *pstatus) {
-    /**
-     * setupReturnData initialises the return data struct
-     * @param[in] plhs user input @type mxArray
-     * @param[in] udata pointer to the user data struct @type UserData
-     * @param[out] pstatus pointer to the flag indicating the execution status @type double
-     * @return rdata: return data struct @type ReturnData
-     */
-    ReturnData *rdata; /* returned rdata struct */
-
-    mxArray *mxsol;
-
-    const char *field_names_sol[] = {"status","llh","sllh","s2llh","chi2","t","numsteps","numrhsevals","order","numstepsS","numrhsevalsS","rz","z","x","y","srz","sz","sx","sy","s2rz","sigmay","ssigmay","sigmaz","ssigmaz","xdot","J","dydp","dydx","dxdotdp"};
-    mxArray *mxstatus;
-
-    mxArray *mxts;
-
-    mwSize dimssx[] = {0,0,0};
-    mwSize dimssy[] = {0,0,0};
-    mwSize dimssz[] = {0,0,0};
-    mwSize dimssrz[] = {0,0,0};
-    mwSize dimss2rz[] = {0,0,0,0};
-    mwSize dimsssigmay[] = {0,0,0};
-    mwSize dimsssigmaz[] = {0,0,0};
-
-
-    /* Return rdata structure */
-    rdata = (ReturnData*) mxMalloc(sizeof *rdata);
-    if (rdata == NULL) return(NULL);
-
-    memset(rdata, 0, sizeof(*rdata));
-
-    mxsol = mxCreateStructMatrix(1,1,29,field_names_sol);
-
-    plhs[0] = mxsol;
-
-
-    mxstatus = mxCreateDoubleMatrix(1,1,mxREAL);
-
-    mxSetPr(mxstatus,pstatus);
-    mxSetField(mxsol,0,"status",mxstatus);
-
-    initField2(llh,1,1);
-    initField2(chi2,1,1);
-    /*initField2(g,ng,1);
-     initField2(r,ng,1);*/
-
-    mxts = mxCreateDoubleMatrix(nt,1,mxREAL);
-    tsdata = mxGetPr(mxts);
-    mxSetField(mxsol,0,"t",mxts);
-
-    initField2(numsteps,nt,1);
-    initField2(numrhsevals,nt,1);
-    initField2(order,nt,1);
-    if(sensi >= AMI_SENSI_ORDER_FIRST){
-        initField2(numstepsS,nt,1);
-        initField2(numrhsevalsS,nt,1);
-    }
-    if((nz>0) & (ne>0)){
-        initField2(z,nmaxevent,nz);
-        initField2(rz,nmaxevent,nz);
-        initField2(sigmaz,nmaxevent,nz);
-    }
-    if(nx>0) {
-        initField2(x,nt,nx);
-        initField2(xdot,1,nx);
-        initField2(J,nx,nx);
-    }
-    if(ny>0) {
-        initField2(y,nt,ny);
-        initField2(sigmay,nt,ny);
-        if (sensi_meth == AMI_SENSI_SS) {
-            initField2(dydp,ny,nplist);
-            initField2(dydx,ny,nx);
-            initField2(dxdotdp,nx,nplist);
-        }
-    }
-    if(sensi >= AMI_SENSI_ORDER_FIRST) {
-        initField2(sllh,nplist,1);
-        if (sensi_meth == AMI_SENSI_FSA) {
-            initField3(sx,nt,nx,nplist);
-            if(ny>0) {
-                initField3(sy,nt,ny,nplist);
-                initField3(ssigmay,nt,ny,nplist);
-            }
-            if((nz>0) & (ne>0)){
-                initField3(srz,nmaxevent,nz,nplist);
-                if(sensi >= AMI_SENSI_ORDER_SECOND){
-                    initField4(s2rz,nmaxevent,nz,nplist,nplist);
-                }
-                initField3(sz,nmaxevent,nz,nplist);
-                initField3(ssigmaz,nmaxevent,nz,nplist);
-            }
-        }
-        if (sensi_meth == AMI_SENSI_ASA) {
-            if(ny>0) {
-                initField3(ssigmay,nt,ny,nplist);
-            }
-            if((nz>0) & (ne>0)){
-                initField3(ssigmaz,nmaxevent,nz,nplist);
-            }
-        }
-        if(sensi >= AMI_SENSI_ORDER_SECOND) {
-            if (ng>1) {
-                initField2(s2llh,nplist,(ng-1));
-            }
-        }
-    }
-
-    return(rdata);
-}
-#endif
-
-/* ------------------------------------------------------------------------------------- */
-/* ------------------------------------------------------------------------------------- */
-/* ------------------------------------------------------------------------------------- */
-
-#ifndef AMICI_WITHOUT_MATLAB
-ExpData *setupExpData(const mxArray *prhs[], UserData *udata, int *status) {
-    /**
-     * setupExpData initialises the experimental data struct
-     * @param[in] prhs user input @type *mxArray
-     * @param[in] udata pointer to the user data struct @type UserData
-     * @return edata: experimental data struct @type ExpData
-     */
-
-    int nmyt = 0, nmyy = 0, nysigmat = 0, nysigmay = 0; /* integers with problem dimensionality */
-    int nmzt = 0, nmzy = 0, nzsigmat = 0, nzsigmay = 0; /* integers with problem dimensionality */
-
-    char *errmsg;
-    errmsg = new char[200]();
-
-    *status = -97;
-
-    ExpData *edata; /* returned rdata struct */
-
-    if ((mxGetM(prhs[8]) == 0 && mxGetN(prhs[8]) == 0) || !prhs[8]) {
-        if(sensi >= AMI_SENSI_ORDER_FIRST && sensi_meth == AMI_SENSI_ASA) {
-            errMsgIdAndTxt("AMICI:mex:data","No data provided!");
-        } else {
-            *status = 0;
-        }
-        return NULL;
-    } else {
-        /* Return edata structure */
-        edata = new ExpData();
-        if (edata == NULL) return(NULL);
-
-        if (mxGetProperty(prhs[8], 0 ,"Y")) {
-            my = mxGetPr(mxGetProperty(prhs[8], 0 ,"Y"));
-            nmyy = (int) mxGetN(mxGetProperty(prhs[8], 0 ,"Y"));
-            nmyt = (int) mxGetM(mxGetProperty(prhs[8], 0 ,"Y"));
-        } else {
-            errMsgIdAndTxt("AMICI:mex:data:Y","Field Y not specified as field in data struct!");
-            return NULL;
-        }
-
-        if (mxGetProperty(prhs[8], 0 ,"Sigma_Y")) {
-            ysigma = mxGetPr(mxGetProperty(prhs[8], 0 ,"Sigma_Y"));
-            nysigmay = (int) mxGetN(mxGetProperty(prhs[8], 0 ,"Sigma_Y"));
-            nysigmat = (int) mxGetM(mxGetProperty(prhs[8], 0 ,"Sigma_Y"));
-        } else {
-            errMsgIdAndTxt("AMICI:mex:data:Sigma_Y","Field Sigma_Y not specified as field in data struct!");
-            return NULL;
-        }
-        if (mxGetProperty(prhs[8], 0 ,"Z")) {
-            mz = mxGetPr(mxGetProperty(prhs[8], 0 ,"Z"));
-            nmzy = (int) mxGetN(mxGetProperty(prhs[8], 0 ,"Z"));
-            nmzt = (int) mxGetM(mxGetProperty(prhs[8], 0 ,"Z"));
-        } else {
-            errMsgIdAndTxt("AMICI:mex:data:Z","Field Z not specified as field in data struct!");
-            return NULL;
-        }
-
-        if (mxGetProperty(prhs[8], 0 ,"Sigma_Z")) {
-            zsigma = mxGetPr(mxGetProperty(prhs[8], 0 ,"Sigma_Z"));
-            nzsigmay = (int) mxGetN(mxGetProperty(prhs[8], 0 ,"Sigma_Z"));
-            nzsigmat = (int) mxGetM(mxGetProperty(prhs[8], 0 ,"Sigma_Z"));
-        } else {
-            errMsgIdAndTxt("AMICI:mex:data:Sigma_Z","Field Sigma_Z not specified as field in data struct!");
-            return NULL;
-        }
-
-        if (nmyt != nt) {
-            sprintf(errmsg,"Number of time-points in data matrix does (%i) not match provided time vector (%i)",nmyt,nt);
-            errMsgIdAndTxt("AMICI:mex:data:nty",errmsg);
-            return NULL;
-        }
-
-        if (nysigmat != nt) {
-            sprintf(errmsg,"Number of time-points in data-sigma matrix (%i) does not match provided time vector (%i)",nysigmat,nt);
-            errMsgIdAndTxt("AMICI:mex:data:ntsdy",errmsg);
-            return NULL;
-        }
-
-        if (nmyy != nytrue) {
-            sprintf(errmsg,"Number of observables in data matrix (%i) does not match model ny (%i)",nmyy,nytrue);
-            errMsgIdAndTxt("AMICI:mex:data:nyy",errmsg);
-            return NULL;
-        }
-
-        if (nysigmay != nytrue) {
-            sprintf(errmsg,"Number of observables in data-sigma matrix (%i) does not match model ny (%i)",nysigmay,nytrue);
-            errMsgIdAndTxt("AMICI:mex:data:nysdy",errmsg);
-            return NULL;
-        }
-
-        if (nmzt != nmaxevent) {
-            sprintf(errmsg,"Number of time-points in event matrix (%i) does not match provided nmaxevent (%i)",nmzt,nmaxevent);
-            errMsgIdAndTxt("AMICI:mex:data:nmaxeventnz",errmsg);
-            return NULL;
-        }
-
-        if (nzsigmat != nmaxevent) {
-            sprintf(errmsg,"Number of time-points in event-sigma matrix (%i) does not match provided nmaxevent (%i)",nzsigmat,nmaxevent);
-            errMsgIdAndTxt("AMICI:mex:data:nmaxeventnsdz",errmsg);
-            return NULL;
-        }
-
-        if (nmzy != nztrue) {
-            sprintf(errmsg,"Number of events in event matrix (%i) does not match provided nz (%i)",nmzy,nztrue);
-            errMsgIdAndTxt("AMICI:mex:data:nenz",errmsg);
-            return NULL;
-        }
-
-        if (nzsigmay != nztrue) {
-            sprintf(errmsg,"Number of events in event-sigma matrix (%i) does not match provided nz (%i)",nzsigmay,nztrue);
-            errMsgIdAndTxt("AMICI:mex:data:nensdz",errmsg);
-            return NULL;
-        }
-    }
-
-    delete[] errmsg;
-
-    *status = 0;
-
-    return(edata);
-}
-#endif
-/* ------------------------------------------------------------------------------------- */
-/* ------------------------------------------------------------------------------------- */
-/* ------------------------------------------------------------------------------------- */
-
->>>>>>> 58440c8a
+
 void *setupAMI(int *status, UserData *udata, TempData *tdata) {
     /**
      * @brief setupAMIs initialises the ami memory object
