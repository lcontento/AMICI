/**
 * @file   amici.cpp
 * @brief  core routines for integration
 */


#include <stdio.h>
#include <stdlib.h>
#include <string.h>
#define _USE_MATH_DEFINES /* MS definition of PI and other constants */
#include <math.h>
#ifndef M_PI /* define PI if we still have no definition */
#define M_PI 3.14159265358979323846
#endif

#include "wrapfunctions.h" /* user functions */
#include <include/amici.h> /* amici functions */
#include <include/symbolic_functions.h>

#include <include/edata_accessors.h>
#include <include/udata_accessors.h>
#include <include/rdata_accessors.h>
#include <include/tdata_accessors.h>

/**
 * @ brief initialise matrix and attach to the field
 * @ param FIELD name of the field to which the matrix will be attached
 * @ param D1 number of rows in the matrix
 * @ param D2 number of columns in the matrix
 */
#ifndef AMICI_WITHOUT_MATLAB
#define initField2(FIELD,D1,D2) \
mxArray *mx ## FIELD; \
mx ## FIELD = mxCreateDoubleMatrix(D1,D2,mxREAL); \
FIELD ## data = mxGetPr(mx ## FIELD); \
mxSetField(mxsol,0,#FIELD,mx ## FIELD)
#else
#define initField2(FIELD,D1,D2) \
double *mx ## FIELD; \
mx ## FIELD = new double[D1 * D2](); \
FIELD ## data = mx ## FIELD;
#endif

/**
 * @ brief initialise 3D tensor and attach to the field
 * @ param FIELD name of the field to which the tensor will be attached
 * @ param D1 number of rows in the tensor
 * @ param D2 number of columns in the tensor
 * @ param D3 number of elements in the third dimension of the tensor
 */
#ifndef AMICI_WITHOUT_MATLAB
#define initField3(FIELD,D1,D2,D3) \
mxArray *mx ## FIELD; \
dims ## FIELD[0]=D1; \
dims ## FIELD[1]=D2; \
dims ## FIELD[2]=D3; \
mx ## FIELD = mxCreateNumericArray(3,dims ## FIELD,mxDOUBLE_CLASS,mxREAL); \
FIELD ## data = mxGetPr(mx ## FIELD); \
mxSetField(mxsol,0,#FIELD,mx ## FIELD)
#else
#define initField3(FIELD,D1,D2,D3) \
double *mx ## FIELD; \
dims ## FIELD[0]=D1; \
dims ## FIELD[1]=D2; \
dims ## FIELD[2]=D3; \
mx ## FIELD = new double[D1 * D2 * D3](); \
FIELD ## data = mx ## FIELD;
#endif

/**
 * @ brief initialise 4D tensor and attach to the field
 * @ param FIELD name of the field to which the tensor will be attached
 * @ param D1 number of rows in the tensor
 * @ param D2 number of columns in the tensor
 * @ param D3 number of elements in the third dimension of the tensor
 * @ param D4 number of elements in the fourth dimension of the tensor
 */
#ifndef AMICI_WITHOUT_MATLAB
#define initField4(FIELD,D1,D2,D3,D4) \
mxArray *mx ## FIELD; \
dims ## FIELD[0]=D1; \
dims ## FIELD[1]=D2; \
dims ## FIELD[2]=D3; \
dims ## FIELD[3]=D4; \
mx ## FIELD = mxCreateNumericArray(4,dims ## FIELD,mxDOUBLE_CLASS,mxREAL); \
FIELD ## data = mxGetPr(mx ## FIELD); \
mxSetField(mxsol,0,#FIELD,mx ## FIELD)
#else
#define initField4(FIELD,D1,D2,D3,D4) \
double *mx ## FIELD; \
dims ## FIELD[0]=D1; \
dims ## FIELD[1]=D2; \
dims ## FIELD[2]=D3; \
dims ## FIELD[3]=D4; \
mx ## FIELD = new double[D1 * D2 * D3 * D4](); \
FIELD ## data = mx ## FIELD;
#endif

/**
 * @ brief extract information from a property of a matlab class (scalar)
 * @ param OPTION name of the property
 * @ param TYPE class to which the information should be cast
 */
#ifndef AMICI_WITHOUT_MATLAB
#define readOptionScalar(OPTION,TYPE) \
if(mxGetProperty(prhs[3],0,#OPTION)){ \
OPTION = (TYPE)mxGetScalar(mxGetProperty(prhs[3],0,#OPTION)); \
} else { \
warnMsgIdAndTxt("AMICI:mex:OPTION","Provided options are not of class amioption!"); \
return(NULL); \
}
#endif

/**
 * @ brief extract information from a property of a matlab class (matrix)
 * @ param OPTION name of the property
 */
#ifndef AMICI_WITHOUT_MATLAB
#define readOptionData(OPTION) \
if(mxGetProperty(prhs[3],0,#OPTION)){ \
OPTION = (double *) mxGetData(mxGetProperty(prhs[3],0,#OPTION)); \
} else { \
warnMsgIdAndTxt("AMICI:mex:OPTION","Provided options are not of class amioption!"); \
return(NULL); \
}
#endif

#ifdef AMICI_WITHOUT_MATLAB
    typedef double mxArray;
#endif

/** return value for successful execution */
#define AMI_SUCCESS               0



#ifndef AMICI_WITHOUT_MATLAB
UserData *setupUserData(const mxArray *prhs[]) {
    /**
     * @brief setupUserData extracts information from the matlab call and returns the corresponding UserData struct
     * @param[in] prhs: pointer to the array of input arguments @type mxArray
     * @return udata: struct containing all provided user data @type UserData
     */
    
    UserData *udata; /* returned udata *struct */
    realtype *plistdata; /* input for plist */
    
    int ip;
    
    /* User udata structure */
    udata = new UserData();
    if(udata==NULL) return NULL;
    
    init_modeldims(udata);
    
    /* time */
    
    if (!prhs[0]) {
        errMsgIdAndTxt("AMICI:mex:tout","No time vector provided!");
    }
    ts = mxGetPr(prhs[0]);
    
    nt = (int) mxGetM(prhs[0]) * mxGetN(prhs[0]);
    
    /* parameters */
    
    if (!prhs[1]) {
        errMsgIdAndTxt("AMICI:mex:theta","No parameter vector provided!");
    }
    p = mxGetPr(prhs[1]);
    
    /* constants */
    
    if (!prhs[2]) {
        errMsgIdAndTxt("AMICI:mex:kappa","No constant vector provided!");
    }
    k = mxGetPr(prhs[2]);
    
    if (!prhs[3]) {
        errMsgIdAndTxt("AMICI:mex:options","No options provided!");
    }
    
    nplist = (int) mxGetM(prhs[4]) * mxGetN(prhs[4]);
    
    /* plist */
    if (!prhs[4]) {
        errMsgIdAndTxt("AMICI:mex:plist","No parameter list provided!");
    }
    
    if(prhs[4]) {
        plistdata = mxGetPr(prhs[4]);
    }
    
    plist = new int[nplist]();
    for (ip=0; ip<nplist; ip++) {
        plist[ip] = (int)plistdata[ip];
    }
    
    readOptionScalar(nmaxevent,int)
    readOptionScalar(tstart,double)
    readOptionScalar(atol,double)
    readOptionScalar(rtol,double)
    readOptionScalar(maxsteps,int)
    readOptionScalar(lmm,int)
    readOptionScalar(iter,int)
    readOptionScalar(interpType,int)
    readOptionScalar(linsol,int)
    readOptionScalar(stldet,booleantype)
    
    if(mxGetProperty(prhs[3],0,"id")){ \
        idlist = (double *) mxGetData(mxGetProperty(prhs[3],0,"id")); \
    } else { \
        warnMsgIdAndTxt("AMICI:mex:OPTION","Provided options are not of class amioption!"); \
        return(NULL); \
    }
    
    readOptionData(z2event)
    readOptionData(qpositivex)
    readOptionScalar(sensi,int)
    readOptionScalar(ism,int)
    readOptionScalar(sensi_meth,int)
    readOptionScalar(ordering,int)
    
    /* pbar */
    if (!prhs[5]) {
        errMsgIdAndTxt("AMICI:mex:pbar","No parameter scales provided!");
    }
    
    pbar = mxGetPr(prhs[5]);
    
    /* xscale */
    if (!prhs[6]) {
        errMsgIdAndTxt("AMICI:mex:xscale","No state scales provided!");
    }
    
    xbar = mxGetPr(prhs[6]);
    
    /* Check, if initial states and sensitivities are passed by user or must be calculated */
    if (!prhs[7]) {
        b_x0 = FALSE;
        b_sx0 = FALSE;
    } else {
        if(mxGetField(prhs[7], 0 ,"x0")) {
            x0data = mxGetPr(mxGetField(prhs[7], 0 ,"x0"));
            if ((mxGetM(mxGetField(prhs[7], 0 ,"x0")) * mxGetN(mxGetField(prhs[7], 0 ,"x0")))>0) {
                /* check dimensions */
                if(mxGetN(mxGetField(prhs[7], 0 ,"x0")) != 1) { errMsgIdAndTxt("AMICI:mex:x0","Number of rows in x0 field must be equal to 1!"); }
                if(mxGetM(mxGetField(prhs[7], 0 ,"x0")) != nx) { errMsgIdAndTxt("AMICI:mex:x0","Number of columns in x0 field does not agree with number of model states!"); }
                b_x0 = TRUE;
            } else {
                b_x0 = FALSE;
            }
        } else {
            b_x0 = FALSE;
        }
        
        if(mxGetField(prhs[7], 0 ,"sx0")) {
            sx0data = mxGetPr(mxGetField(prhs[7], 0 ,"sx0"));
            if ((mxGetM(mxGetField(prhs[7], 0 ,"sx0")) * mxGetN(mxGetField(prhs[7], 0 ,"sx0")))>0) {
                /* check dimensions */
                if(mxGetN(mxGetField(prhs[7], 0 ,"sx0")) != nplist) { errMsgIdAndTxt("AMICI:mex:sx0","Number of rows in sx0 field does not agree with number of model parameters!"); }
                if(mxGetM(mxGetField(prhs[7], 0 ,"sx0")) != nx) { errMsgIdAndTxt("AMICI:mex:sx0","Number of columns in sx0 field does not agree with number of model states!"); }
                b_sx0 = TRUE;
            } else {
                b_sx0 = FALSE;
            }
        } else {
            b_sx0 = FALSE;
        }
    }
    
    
    if (nx>0) {
        /* initialise temporary jacobian storage */
        tmp_J = SparseNewMat(nx,nx,nnz,CSC_MAT);
        M_tmp = new realtype[nx*nx]();
        dfdx_tmp = new realtype[nx*nx]();
    }
    if (sensi>0) {
        /* initialise temporary dxdotdp storage */
        tmp_dxdotdp = new realtype[nx*nplist]();
    }
    if (ne>0) {
        /* initialise temporary stau storage */
        stau_tmp = new realtype[nplist]();
    }
    
    w_tmp = new realtype[nw]();
    dwdx_tmp = new realtype[ndwdx]();
    dwdp_tmp = new realtype[ndwdp]();
    
    return(udata);
}
#endif

/* ------------------------------------------------------------------------------------- */
/* ------------------------------------------------------------------------------------- */
/* ------------------------------------------------------------------------------------- */

#ifndef AMICI_WITHOUT_MATLAB
ReturnData *setupReturnData(mxArray *plhs[], UserData *udata, double *pstatus) {
    /**
     * setupReturnData initialises the return data struct
     * @param[in] plhs user input @type mxArray
     * @param[in] udata pointer to the user data struct @type UserData
     * @param[out] pstatus pointer to the flag indicating the execution status @type double
     * @return rdata: return data struct @type ReturnData
     */
    ReturnData *rdata; /* returned rdata struct */
    
    mxArray *mxsol;
    
    const char *field_names_sol[] = {"status","llh","sllh","s2llh","chi2","t","numsteps","numrhsevals","order","numstepsS","numrhsevalsS","rz","z","x","y","srz","sz","sx","sy","s2rz","sigmay","ssigmay","sigmaz","ssigmaz","xdot","J","dydp","dydx","dxdotdp"};
    mxArray *mxstatus;
    
    mxArray *mxts;
    
    mwSize dimssx[] = {0,0,0};
    mwSize dimssy[] = {0,0,0};
    mwSize dimssz[] = {0,0,0};
    mwSize dimssrz[] = {0,0,0};
    mwSize dimss2rz[] = {0,0,0,0};
    mwSize dimsssigmay[] = {0,0,0};
    mwSize dimsssigmaz[] = {0,0,0};
    
    
    /* Return rdata structure */
    rdata = (ReturnData*) mxMalloc(sizeof *rdata);
    if (rdata == NULL) return(NULL);
    
    mxsol = mxCreateStructMatrix(1,1,29,field_names_sol);
    
    plhs[0] = mxsol;
    
    
    mxstatus = mxCreateDoubleMatrix(1,1,mxREAL);
    
    mxSetPr(mxstatus,pstatus);
    mxSetField(mxsol,0,"status",mxstatus);
    
    initField2(llh,1,1);
    initField2(chi2,1,1);
    /*initField2(g,ng,1);
     initField2(r,ng,1);*/
    
    mxts = mxCreateDoubleMatrix(nt,1,mxREAL);
    tsdata = mxGetPr(mxts);
    mxSetField(mxsol,0,"t",mxts);
    
    initField2(numsteps,nt,1);
    initField2(numrhsevals,nt,1);
    initField2(order,nt,1);
    if(sensi>0){
        initField2(numstepsS,nt,1);
        initField2(numrhsevalsS,nt,1);
    }
    if((nz>0) & (ne>0)){
        initField2(z,nmaxevent,nz);
        initField2(rz,nmaxevent,nz);
        initField2(sigmaz,nmaxevent,nz);
    }
    if(nx>0) {
        initField2(x,nt,nx);
        initField2(xdot,1,nx);
        initField2(J,nx,nx);
    }
    if(ny>0) {
        initField2(y,nt,ny);
        initField2(sigmay,nt,ny);
        if (sensi_meth == AMI_SS) {
            initField2(dydp,ny,nplist);
            initField2(dydx,ny,nx);
            initField2(dxdotdp,nx,nplist);
        }
    }
    if(sensi>0) {
        initField2(sllh,nplist,1);
        if (sensi_meth == AMI_FSA) {
            initField3(sx,nt,nx,nplist);
            if(ny>0) {
                initField3(sy,nt,ny,nplist);
                initField3(ssigmay,nt,ny,nplist);
            }
            if((nz>0) & (ne>0)){
                initField3(srz,nmaxevent,nz,nplist);
                if(sensi>1){
                    initField4(s2rz,nmaxevent,nz,nplist,nplist);
                }
                initField3(sz,nmaxevent,nz,nplist);
                initField3(ssigmaz,nmaxevent,nz,nplist);
            }
        }
        if (sensi_meth == AMI_ASA) {
            if(ny>0) {
                initField3(ssigmay,nt,ny,nplist);
            }
            if((nz>0) & (ne>0)){
                initField3(ssigmaz,nmaxevent,nz,nplist);
            }
        }
        if(sensi>1) {
            if (ng>1) {
                initField2(s2llh,nplist,(ng-1));
            }
        }
    }
    
    return(rdata);
}
#endif

/* ------------------------------------------------------------------------------------- */
/* ------------------------------------------------------------------------------------- */
/* ------------------------------------------------------------------------------------- */

#ifndef AMICI_WITHOUT_MATLAB
ExpData *setupExpData(const mxArray *prhs[], UserData *udata) {
    /**
     * setupExpData initialises the experimental data struct
     * @param[in] prhs user input @type *mxArray
     * @param[in] udata pointer to the user data struct @type UserData
     * @return edata: experimental data struct @type ExpData
     */
    
    int nmyt = 0, nmyy = 0, nysigmat = 0, nysigmay = 0; /* integers with problem dimensionality */
    int nmzt = 0, nmzy = 0, nzsigmat = 0, nzsigmay = 0; /* integers with problem dimensionality */
    
    char *errmsg;
    errmsg = new char[200]();
    
    ExpData *edata; /* returned rdata struct */
    
    
    /* Return edata structure */
    edata = new ExpData();
    if (edata == NULL) return(NULL);
    
    if ((mxGetM(prhs[8]) == 0 && mxGetN(prhs[8]) == 0) || !prhs[8]) {
        b_expdata = FALSE;
        if(sensi>0 && sensi_meth == AMI_ASA) {
            errMsgIdAndTxt("AMICI:mex:data","No data provied!");
            return NULL;
        }
    } else {
        b_expdata = TRUE;
        if (mxGetProperty(prhs[8], 0 ,"Y")) {
            my = mxGetPr(mxGetProperty(prhs[8], 0 ,"Y"));
            nmyy = (int) mxGetN(mxGetProperty(prhs[8], 0 ,"Y"));
            nmyt = (int) mxGetM(mxGetProperty(prhs[8], 0 ,"Y"));
        } else {
            errMsgIdAndTxt("AMICI:mex:data:Y","Field Y not specified as field in data struct!");
            return NULL;
        }
        
        if (mxGetProperty(prhs[8], 0 ,"Sigma_Y")) {
            ysigma = mxGetPr(mxGetProperty(prhs[8], 0 ,"Sigma_Y"));
            nysigmay = (int) mxGetN(mxGetProperty(prhs[8], 0 ,"Sigma_Y"));
            nysigmat = (int) mxGetM(mxGetProperty(prhs[8], 0 ,"Sigma_Y"));
        } else {
            errMsgIdAndTxt("AMICI:mex:data:Sigma_Y","Field Sigma_Y not specified as field in data struct!");
            return NULL;
        }
        if (mxGetProperty(prhs[8], 0 ,"Z")) {
            mz = mxGetPr(mxGetProperty(prhs[8], 0 ,"Z"));
            nmzy = (int) mxGetN(mxGetProperty(prhs[8], 0 ,"Z"));
            nmzt = (int) mxGetM(mxGetProperty(prhs[8], 0 ,"Z"));
        } else {
            errMsgIdAndTxt("AMICI:mex:data:Z","Field Z not specified as field in data struct!");
            return NULL;
        }
        
        if (mxGetProperty(prhs[8], 0 ,"Sigma_Z")) {
            zsigma = mxGetPr(mxGetProperty(prhs[8], 0 ,"Sigma_Z"));
            nzsigmay = (int) mxGetN(mxGetProperty(prhs[8], 0 ,"Sigma_Z"));
            nzsigmat = (int) mxGetM(mxGetProperty(prhs[8], 0 ,"Sigma_Z"));
        } else {
            errMsgIdAndTxt("AMICI:mex:data:Sigma_Z","Field Sigma_Z not specified as field in data struct!");
            return NULL;
        }
        
        if (nmyt != nt) {
            sprintf(errmsg,"Number of time-points in data matrix does (%i) not match provided time vector (%i)",nmyt,nt);
            errMsgIdAndTxt("AMICI:mex:data:nty",errmsg);
            return NULL;
        }
        
        if (nysigmat != nt) {
            sprintf(errmsg,"Number of time-points in data-sigma matrix (%i) does not match provided time vector (%i)",nysigmat,nt);
            errMsgIdAndTxt("AMICI:mex:data:ntsdy",errmsg);
            return NULL;
        }
        
        if (nmyy != nytrue) {
            sprintf(errmsg,"Number of observables in data matrix (%i) does not match model ny (%i)",nmyy,nytrue);
            errMsgIdAndTxt("AMICI:mex:data:nyy",errmsg);
            return NULL;
        }
        
        if (nysigmay != nytrue) {
            sprintf(errmsg,"Number of observables in data-sigma matrix (%i) does not match model ny (%i)",nysigmay,nytrue);
            errMsgIdAndTxt("AMICI:mex:data:nysdy",errmsg);
            return NULL;
        }
        
        if (nmzt != nmaxevent) {
            sprintf(errmsg,"Number of time-points in event matrix (%i) does not match provided nmaxevent (%i)",nmzt,nmaxevent);
            errMsgIdAndTxt("AMICI:mex:data:nmaxeventnz",errmsg);
            return NULL;
        }
        
        if (nzsigmat != nmaxevent) {
            sprintf(errmsg,"Number of time-points in event-sigma matrix (%i) does not match provided nmaxevent (%i)",nzsigmat,nmaxevent);
            errMsgIdAndTxt("AMICI:mex:data:nmaxeventnsdz",errmsg);
            return NULL;
        }
        
        if (nmzy != nztrue) {
            sprintf(errmsg,"Number of events in event matrix (%i) does not match provided nz (%i)",nmzy,nztrue);
            errMsgIdAndTxt("AMICI:mex:data:nenz",errmsg);
            return NULL;
        }
        
        if (nzsigmay != nztrue) {
            sprintf(errmsg,"Number of events in event-sigma matrix (%i) does not match provided nz (%i)",nzsigmay,nztrue);
            errMsgIdAndTxt("AMICI:mex:data:nensdz",errmsg);
            return NULL;
        }
    }
    
    delete[] errmsg;
    
    return(edata);
}
#endif
/* ------------------------------------------------------------------------------------- */
/* ------------------------------------------------------------------------------------- */
/* ------------------------------------------------------------------------------------- */

void *setupAMI(int *status, UserData *udata, TempData *tdata) {
    /**
     * @brief setupAMIs initialises the ami memory object
     * @param[out] status flag indicating success of execution @type *int
     * @param[in] udata pointer to the user data struct @type UserData
     * @param[in] tdata pointer to the temporary data struct @type TempData
     * @return ami_mem pointer to the cvodes/idas memory block
     */
    void *ami_mem; /* pointer to ami memory block */
    bool error_corr = TRUE;
    
    t = tstart;
    
    g = new realtype[ng]();
    r = new realtype[ng]();
        
    if (nx > 0) {
        /* allocate temporary objects */
        x = N_VNew_Serial(nx);
        x_old = N_VNew_Serial(nx);
        dx = N_VNew_Serial(nx); /* only needed for idas */
        dx_old = N_VNew_Serial(nx); /* only needed for idas */
        xdot = N_VNew_Serial(nx);
        xdot_old = N_VNew_Serial(nx);
        Jtmp = NewDenseMat(nx,nx);
        
        if(ne>0) rootsfound = new int[ne]();
        if(ne>0) rootvals= new realtype[ne]();
        if(ne>0) rootidx = new int[nmaxevent*ne*ne]();
        if(ne>0) nroots = new int[ne]();
        if(ne>0) discs = new realtype[nmaxevent*ne]();
        if(ne>0) h = new realtype[ne]();
        if(ne>0) h_tmp = new realtype[ne]();
        
        if(ne>0) deltax = new realtype[nx]();
        if(ne>0) deltasx = new realtype[nx*nplist]();
        if(ne>0) deltaxB = new realtype[nx]();
        if(ne>0) deltaqB = new realtype[ng*nplist]();
        
        if(ny>0) sigma_y = new realtype[ny]();
        if(ne>0) sigma_z = new realtype[nz]();
        
        
        /* initialise states */
        if (x == NULL) return(NULL);
        if(!b_x0) {
            *status = fx0(x, udata);
            if (*status != AMI_SUCCESS) return(NULL);
        } else {
            int ix;
            x_tmp = NV_DATA_S(x);
            for (ix=0; ix<nx; ix++) {
                x_tmp[ix] = x0data[ix];
            }
        }
        *status = fdx0(x, dx, udata); /* only needed for idas */
        if (*status != AMI_SUCCESS) return(NULL);
        
        /* initialise heaviside variables */
        initHeaviside(status,udata,tdata);
        
    }
    
    /* Create AMIS object */
    if (lmm>2||lmm<1) {
        errMsgIdAndTxt("AMICI:mex:lmm","Illegal value for lmm!");
    }
    if (iter>2||iter<1) {
        errMsgIdAndTxt("AMICI:mex:iter","Illegal value for iter!");
    }
    ami_mem = AMICreate(lmm, iter);
    if (ami_mem == NULL) return(NULL);
    
    /* Initialize AMIS solver*/
    *status = wrap_init(ami_mem, x, dx, tstart);
    if (*status != AMI_SUCCESS) return(NULL);
    
    /* Specify integration tolerances */
    *status = AMISStolerances(ami_mem, RCONST(rtol), RCONST(atol));
    if(*status != AMI_SUCCESS) return(NULL);
    
    /* Set optional inputs */
    *status = AMISetErrHandlerFn(ami_mem);
    if(*status != AMI_SUCCESS) return(NULL);
    
    /* attaches userdata*/
    *status = AMISetUserData(ami_mem, udata);
    if(*status != AMI_SUCCESS) return(NULL);
    
    /* specify maximal number of steps */
    *status = AMISetMaxNumSteps(ami_mem, maxsteps);
    if(*status != AMI_SUCCESS) return(NULL);
    
    /* activates stability limit detection */
    *status = AMISetStabLimDet(ami_mem, stldet);
    if(*status != AMI_SUCCESS) return(NULL);
    
    if (ne>0) {
        /* activates root detection */
        *status = wrap_RootInit(ami_mem, udata);
        if(*status != AMI_SUCCESS) return(NULL);
    }
    
    /* Attach linear solver module */
    switch (linsol) {
            
            /* DIRECT SOLVERS */
            
        case AMI_DENSE:
            *status = AMIDense(ami_mem, nx);
            if (*status != AMI_SUCCESS) return(NULL);
            
            *status = wrap_SetDenseJacFn(ami_mem);
            if (*status != AMI_SUCCESS) return(NULL);
            
            break;
            
        case AMI_BAND:
            *status = AMIBand(ami_mem, nx, ubw, lbw);
            if (*status != AMI_SUCCESS) return(NULL);
            
            *status = wrap_SetBandJacFn(ami_mem);
            if (*status != AMI_SUCCESS) return(NULL);
            
            break;
            
        case AMI_LAPACKDENSE:
            errMsgIdAndTxt("AMICI:mex:lapack","Solver currently not supported!");
            /* *status = CVLapackDense(ami_mem, nx);
             if (*status != AMI_SUCCESS) return;
             
             *status = wrap_SetDenseJacFn(ami_mem);
             if (*status != AMI_SUCCESS) return;
             
             break;*/
            
        case AMI_LAPACKBAND:
            
            errMsgIdAndTxt("AMICI:mex:lapack","Solver currently not supported!");
            /* *status = CVLapackBand(ami_mem, nx);
             if (*status != AMI_SUCCESS) return;
             
             *status = wrap_SetBandJacFn(ami_mem);
             if (*status != AMI_SUCCESS) return;
             
             break;*/
            
        case AMI_DIAG:
            *status = AMIDiag(ami_mem);
            if (*status != AMI_SUCCESS) return(NULL);
            
            break;
            
            /* ITERATIVE SOLVERS */
            
        case AMI_SPGMR:
            *status = AMISpgmr(ami_mem, PREC_NONE, 5);
            if (*status != AMI_SUCCESS) return(NULL);
            
            *status = wrap_SetJacTimesVecFn(ami_mem);
            if (*status != AMI_SUCCESS) return(NULL);
            
            break;
            
        case AMI_SPBCG:
            *status = AMISpbcg(ami_mem, PREC_NONE, 5);
            if (*status != AMI_SUCCESS) return(NULL);
            
            *status = wrap_SetJacTimesVecFn(ami_mem);
            if (*status != AMI_SUCCESS) return(NULL);
            
            break;
            
        case AMI_SPTFQMR:
            *status = AMISptfqmr(ami_mem, PREC_NONE, 5);
            if (*status != AMI_SUCCESS) return(NULL);
            
            *status = wrap_SetJacTimesVecFn(ami_mem);
            if (*status != AMI_SUCCESS) return(NULL);
            
            break;
            
            /* SPARSE SOLVERS */
            
        case AMI_KLU:
            *status = AMIKLU(ami_mem, nx, nnz, CSC_MAT);
            if (*status != AMI_SUCCESS) return(NULL);
            
            *status = wrap_SetSparseJacFn(ami_mem);
            if (*status != AMI_SUCCESS) return(NULL);
            
            *status = AMIKLUSetOrdering(ami_mem, ordering);
            if (*status != AMI_SUCCESS) return(NULL);
            
            break;
            
        default:
            errMsgIdAndTxt("AMICI:mex:solver","Invalid choice of solver!");
            break;
    }
    
    if ( sensi >= 1) {
        
        dydx = new realtype[ny*nx]();
        dydp = new realtype[ny*nplist]();
        dgdp = new realtype[ng*nplist*nytrue]();
        dgdx = new realtype[ng*nxtrue*nt]();
        dgdy = new realtype[nytrue*ng*ny]();
        if (ne > 0) {
            dzdp = new realtype[nz*nplist]();
            dzdx = new realtype[nz*nx]();
        }
        drdp = new realtype[ng*nplist*nztrue*nmaxevent]();
        drdx = new realtype[ng*nx*nztrue*nmaxevent]();
        
        dsigma_ydp = new realtype[ny*nplist]();
        if(ne>0) dsigma_zdp = new realtype[nz*nplist]();
        
        if (sensi_meth == AMI_FSA) {
            
            if(nx>0) {
                
                /* allocate some more temporary storage */
                
                NVsx = N_VCloneVectorArray_Serial(nplist, x);
                sdx = N_VCloneVectorArray_Serial(nplist, x);
                if (NVsx == NULL) return(NULL);
                if (sdx == NULL) return(NULL);
                
                /* initialise sensitivities, this can either be user provided or come from the model definition */
                
                if(!b_sx0) {
                    *status = fsx0(NVsx, x, dx, udata);
                    if (*status != AMI_SUCCESS) return(NULL);
                } else {
                    int ip;
                    for (ip=0; ip<nplist; ip++) {
                        sx_tmp = NV_DATA_S(NVsx[plist[ip]]);
                        int ix;
                        for (ix=0; ix<nx; ix++) {
                            sx_tmp[ix] = sx0data[ix + nx*plist[ip]];
                        }
                    }
                }
                *status = fsdx0(sdx, x, dx, udata);
                if (*status != AMI_SUCCESS) return(NULL);
                
                /* Activate sensitivity calculations */
                
                *status = wrap_SensInit1(ami_mem, NVsx, sdx, udata);
                if (*status != AMI_SUCCESS) return(NULL);
                
                /* Set sensitivity analysis optional inputs */
                *status = AMISetSensParams(ami_mem, p, pbar, plist);
                if (*status != AMI_SUCCESS) return(NULL);
                
                *status = AMISetSensErrCon(ami_mem, error_corr);
                if (*status != AMI_SUCCESS) return(NULL);
                
                *status = AMISensEEtolerances(ami_mem);
                if (*status != AMI_SUCCESS) return(NULL);
            }
        }
        
        if (sensi_meth == AMI_ASA) {
            
            if(nx>0) {
                /* Allocate space for the adjoint computation */
                
                which = 0;
                
                if(ne>0) x_disc = N_VCloneVectorArray_Serial(ne*nmaxevent, x);
                if(ne>0) xdot_disc = N_VCloneVectorArray_Serial(ne*nmaxevent, x);
                if(ne>0) xdot_old_disc = N_VCloneVectorArray_Serial(ne*nmaxevent, x);
                
                *status = AMIAdjInit(ami_mem, maxsteps, interpType);
                if (*status != AMI_SUCCESS) return(NULL);
                
                llhS0 = new realtype[ng*nplist]();
            }
        }
        
        
        
    }
    
    id = N_VNew_Serial(nx);
    id_tmp = NV_DATA_S(id);
    memcpy(id_tmp,idlist,nx*sizeof(realtype));
    
    *status = AMISetId(ami_mem, id);
    if (*status != AMI_SUCCESS) return(NULL);
    
    *status = AMISetSuppressAlg(ami_mem, TRUE);
    if (*status != AMI_SUCCESS) return(NULL);
    
    
    return(ami_mem);
}

/* ------------------------------------------------------------------------------------- */
/* ------------------------------------------------------------------------------------- */
/* ------------------------------------------------------------------------------------- */

void setupAMIB(int *status,void *ami_mem, UserData *udata, TempData *tdata) {
    /**
     * setupAMIB initialises the AMI memory object for the backwards problem
     * @param[out] status flag indicating success of execution @type *int
     * @param[in] ami_mem pointer to the solver memory object of the forward problem
     * @param[in] udata pointer to the user data struct @type UserData
     * @param[in] tdata pointer to the temporary data struct @type TempData
     * @return ami_mem pointer to the cvodes/idas memory block for the backward problem
     */
    int ix;
    
    xB = N_VNew_Serial(nx);
    xB_old = N_VNew_Serial(nx);
    
    dxB = N_VNew_Serial(nx);
    
    xQB = N_VNew_Serial(ng*nplist);
    xQB_old = N_VNew_Serial(ng*nplist);
    
    /* write initial conditions */
    if (xB == NULL) return;
    xB_tmp = NV_DATA_S(xB);
    memset(xB_tmp,0,sizeof(realtype)*nx);
    for (ix=0; ix<nx; ix++) {
        xB_tmp[ix] += dgdx[nt-1+ix*nt];
    }
    /*for (ix=0; ix<nxtrue; ix++) {
     for (ig=0; ig<ng; ig++) {
     xB_tmp[ix+ig*nxtrue] += dgdx[nt-1+ix*nt+ig*nxtrue*nt];
     }
     }*/
    
    if (dxB == NULL) return;
    dxB_tmp = NV_DATA_S(dxB);
    memset(dxB_tmp,0,sizeof(realtype)*nx);
    
    if (xQB == NULL) return;
    xQB_tmp = NV_DATA_S(xQB);
    memset(xQB_tmp,0,sizeof(realtype)*ng*nplist);
    
    /* create backward problem */
    if (lmm>2||lmm<1) {
        errMsgIdAndTxt("AMICI:mex:lmm","Illegal value for lmm!");
    }
    if (iter>2||iter<1) {
        errMsgIdAndTxt("AMICI:mex:iter","Illegal value for iter!");
    }
    
    /* allocate memory for the backward problem */
    *status = AMICreateB(ami_mem, lmm, iter, &which);
    if (*status != AMI_SUCCESS) return;
    
    
    /* initialise states */
    *status = wrap_binit(ami_mem, which, xB, dxB, t);
    if (*status != AMI_SUCCESS) return;
    
    /* specify integration tolerances for backward problem */
    *status = AMISStolerancesB(ami_mem, which, RCONST(rtol), RCONST(atol));
    if(*status != AMI_SUCCESS) return;
    
    /* Attach user data */
    *status = AMISetUserDataB(ami_mem, which, udata);
    if(*status != AMI_SUCCESS) return;
    
    /* Number of maximal internal steps */
    *status = AMISetMaxNumStepsB(ami_mem, which, 100*maxsteps);
    if(*status != AMI_SUCCESS) return;
    
    switch (linsol) {
            
            /* DIRECT SOLVERS */
            
        case AMI_DENSE:
            *status = AMIDenseB(ami_mem, which, nx);
            if (*status != AMI_SUCCESS) return;
            
            *status = wrap_SetDenseJacFnB(ami_mem, which);
            if (*status != AMI_SUCCESS) return;
            
            break;
            
        case AMI_BAND:
            *status = AMIBandB(ami_mem, which, nx, ubw, lbw);
            if (*status != AMI_SUCCESS) return;
            
            *status = wrap_SetBandJacFnB(ami_mem, which);
            if (*status != AMI_SUCCESS) return;
            
            break;
            
        case AMI_LAPACKDENSE:
            
            /* #if SUNDIALS_BLAS_LAPACK
             *status = CVLapackDenseB(ami_mem, which, nx);
             if (*status != AMI_SUCCESS) return;
             
             *status = wrap_SetDenseJacFnB(ami_mem, which);
             if (*status != AMI_SUCCESS) return;
             #else*/
            errMsgIdAndTxt("AMICI:mex:lapack","Solver currently not supported!");
            /* #endif*/
            break;
            
        case AMI_LAPACKBAND:
            
            
            /* #if SUNDIALS_BLAS_LAPACK
             *status = CVLapackBandB(ami_mem, which, nx, ubw, lbw);
             if (*status != AMI_SUCCESS) return;
             
             *status = wrap_SetBandJacFnB(ami_mem, which);
             if (*status != AMI_SUCCESS) return;
             #else*/
            errMsgIdAndTxt("AMICI:mex:lapack","Solver currently not supported!");
            /* #endif*/
            break;
            
        case AMI_DIAG:
            *status = AMIDiagB(ami_mem, which);
            if (*status != AMI_SUCCESS) return;
            
            *status = wrap_SetDenseJacFnB(ami_mem, which);
            if (*status != AMI_SUCCESS) return;
            
            break;
            
            /* ITERATIVE SOLVERS */
            
        case AMI_SPGMR:
            *status = AMISpgmrB(ami_mem, which, PREC_NONE, 5);
            if (*status != AMI_SUCCESS) return;
            
            *status = wrap_SetJacTimesVecFnB(ami_mem, which);
            if (*status != AMI_SUCCESS) return;
            
            break;
            
        case AMI_SPBCG:
            *status = AMISpbcgB(ami_mem, which, PREC_NONE, 5);
            if (*status != AMI_SUCCESS) return;
            
            *status = wrap_SetJacTimesVecFnB(ami_mem, which);
            if (*status != AMI_SUCCESS) return;
            
            break;
            
        case AMI_SPTFQMR:
            *status = AMISptfqmrB(ami_mem, which, PREC_NONE, 5);
            if (*status != AMI_SUCCESS) return;
            
            *status = wrap_SetJacTimesVecFnB(ami_mem, which);
            if (*status != AMI_SUCCESS) return;
            
            break;
            
            /* SPARSE SOLVERS */
            
        case AMI_KLU:
            *status = AMIKLUB(ami_mem, which, nx, nnz, CSC_MAT);
            if (*status != AMI_SUCCESS) return;
            
            *status = wrap_SetSparseJacFnB(ami_mem, which);
            if (*status != AMI_SUCCESS) return;
            
            *status = AMIKLUSetOrderingB(ami_mem, which, ordering);
            if (*status != AMI_SUCCESS) return;
            
            break;
            
        default:
            break;
    }
    
    /* Initialise quadrature calculation */
    *status = wrap_qbinit(ami_mem, which, xQB);
    if (*status != AMI_SUCCESS) return;
    
    /* Enable Quadrature Error Control */
    *status = AMISetQuadErrConB(ami_mem, which, TRUE);
    if (*status != AMI_SUCCESS) return;
    
    *status = AMIQuadSStolerancesB(ami_mem, which, RCONST(rtol), RCONST(atol));
    if(*status != AMI_SUCCESS) return;
    
    *status = AMISetStabLimDetB(ami_mem, which, stldet); /* activates stability limit detection */
    if(*status != AMI_SUCCESS) return;
    
}

/* ------------------------------------------------------------------------------------- */
/* ------------------------------------------------------------------------------------- */
/* ------------------------------------------------------------------------------------- */

void getDataSensisFSA(int *status, int it, void *ami_mem, UserData *udata, ReturnData *rdata, ExpData *edata, TempData *tdata) {
    /**
     * getDataSensisFSA extracts data information for forward sensitivity analysis
     *
     * @param[out] status flag indicating success of execution @type *int
     * @param[in] it index of current timepoint @type int
     * @param[in] ami_mem pointer to the solver memory block @type *void
     * @param[in] udata pointer to the user data struct @type UserData
     * @param[out] rdata pointer to the return data struct @type ReturnData
     * @param[in] edata pointer to the experimental data struct @type ExpData
     * @param[out] tdata pointer to the temporary data struct @type TempData
     * @return void
     */
    
    int ip;
    int iy;
    int ix;
    
    for(ip=0; ip < nplist; ip++) {
        if(nx>0) {
            if(ts[it] > tstart) {
                *status = AMIGetSens(ami_mem, &t, NVsx);
                if (*status != AMI_SUCCESS) return;
            }
            
            sx_tmp = NV_DATA_S(NVsx[ip]);
            for(ix=0; ix < nx; ix++) {
                sxdata[(ip*nx + ix)*nt + it] = sx_tmp[ix];
            }
        }
    }
    
    for (iy=0; iy<nytrue; iy++) {
        if(b_expdata){
            if (amiIsNaN(ysigma[iy*nt+it])) {
                *status = fdsigma_ydp(t,dsigma_ydp,udata);
                if (*status != AMI_SUCCESS) return;
            } else {
                for (ip=0; ip<nplist; ip++) {
                    dsigma_ydp[ip*ny+iy] = 0;
                }
            }
            for (ip=0; ip<nplist; ip++) {
                ssigmaydata[it + nt*(ip*ny+iy)] = dsigma_ydp[ip*ny+iy];
            }
        } else {
<<<<<<< HEAD
            for (ip=0; ip<np; ip++) {
                ssigmaydata[it + nt*(ip*ny+iy)] = 0;
=======
            for (ip=0; ip<nplist; ip++) {
                ssigmaydata[it + nt*(ip*ny+iy)] = amiGetNaN();
>>>>>>> 41255384
            }
        }
    }
    fsy(ts[it],it,sydata,dydx,dydp,NVsx,udata);
    if(b_expdata) {
        fsJy(ts[it],it,sllhdata,s2llhdata,dgdy,dgdp,ydata,sigma_y,sydata,dydp,my,udata);
    }
}

/* ------------------------------------------------------------------------------------- */
/* ------------------------------------------------------------------------------------- */
/* ------------------------------------------------------------------------------------- */

void prepDataSensis(int *status, int it, void *ami_mem, UserData *udata, ReturnData *rdata, ExpData *edata, TempData *tdata) {
    /**
     * prepDataSensis preprocesses the provided experimental data to compute sensitivities via adjoint or forward methods later on
     *
     * @param[out] status flag indicating success of execution @type *int
     * @param[in] it index of current timepoint @type int
     * @param[in] ami_mem pointer to the solver memory block @type *void
     * @param[in] udata pointer to the user data struct @type UserData
     * @param[out] rdata pointer to the return data struct @type ReturnData
     * @param[in] edata pointer to the experimental data struct @type ExpData
     * @param[out] tdata pointer to the temporary data struct @type TempData
     * @return void
     */
    
    int iy,ip,ig;
    
    
    *status = fdydx(ts[it],it,dydx,x,udata);
    if (*status != AMI_SUCCESS) return;
    *status = fdydp(ts[it],it,dydp,x,udata);
    if (*status != AMI_SUCCESS) return;
    if(b_expdata) {
        for (iy=0; iy<nytrue; iy++) {
            if (amiIsNaN(ysigma[iy*nt+it])) {
                *status = fdsigma_ydp(t,dsigma_ydp,udata);
                if (*status != AMI_SUCCESS) return;
            } else {
                for (ip=0; ip<nplist; ip++) {
                    dsigma_ydp[ip*ny+iy] = 0;
                }
            }
            for (ip=0; ip<nplist; ip++) {
                ssigmaydata[it + nt*(ip*ny+iy)] = dsigma_ydp[ip*ny+iy];
            }
        }
        fdJydp(ts[it],it,dgdp,ydata,x,dydp,my,sigma_y,dsigma_ydp,udata);
        
        
        if (sensi_meth == AMI_ASA) {
            for(ig=0; ig<ng; ig++) {
                for(ip=0; ip < nplist; ip++) {
                    for(iy=0; iy < nytrue; iy++) {
                        if(ig==0) {
                            if (ny>0) {
                                sllhdata[ip] -= dgdp[iy + ip*nytrue];
                            }
                        } else {
                            if (ny>0) {
                                s2llhdata[(ig-1)*nplist + ip] -= dgdp[(ig*nplist + ip)*nytrue + iy];
                            }
                        }
                    }
                }
            }
        }
        fdJydy(ts[it],it,dgdy,ydata,x,my,sigma_y,udata);
        fdJydx(ts[it],it,dgdx,ydata,x,dydx,my,sigma_y,udata);
    }
}

/* ------------------------------------------------------------------------------------- */
/* ------------------------------------------------------------------------------------- */
/* ------------------------------------------------------------------------------------- */

void getDataOutput(int *status, int it, void *ami_mem, UserData *udata, ReturnData *rdata, ExpData *edata, TempData *tdata) {
    /**
     * getDataOutput extracts output information for data-points
     *
     * @param[out] status flag indicating success of execution @type *int
     * @param[in] it index of current timepoint @type int
     * @param[in] ami_mem pointer to the solver memory block @type *void
     * @param[in] udata pointer to the user data struct @type UserData
     * @param[out] rdata pointer to the return data struct @type ReturnData
     * @param[in] edata pointer to the experimental data struct @type ExpData
     * @param[out] tdata pointer to the temporary data struct @type TempData
     * @return void
     */
    
    int iy;
    
    
    *status = fy(ts[it],it,ydata,x,udata);
    if (*status != AMI_SUCCESS) return;
    
    if(b_expdata) {
        for (iy=0; iy<nytrue; iy++) {
            /* extract the value for the standard deviation, if the data value is NaN, use
             the parameter value. Store this value in the return struct */
            if (amiIsNaN(ysigma[iy*nt+it])) {
                *status =fsigma_y(t,sigma_y,udata);
                if (*status != AMI_SUCCESS) return;
                
            } else {
                sigma_y[iy] = ysigma[iy*nt+it];
            }
            sigmaydata[iy*nt+it] = sigma_y[iy];
        }
        fJy(t,it,g,ydata,x,my,sigma_y,udata);
    } else {
        *status =fsigma_y(t,sigma_y,udata);
        if (*status != AMI_SUCCESS) return;
        for (iy=0; iy<nytrue; iy++) {
            sigmaydata[iy*nt+it] = sigma_y[iy];
        }
    }
    if (sensi >= 1) {
        prepDataSensis(status, it, ami_mem, udata, rdata, edata, tdata);
        if (sensi_meth == AMI_FSA) {
            getDataSensisFSA(status, it, ami_mem, udata, rdata, edata, tdata);
        }
    }
}

/* ------------------------------------------------------------------------------------- */
/* ------------------------------------------------------------------------------------- */
/* ------------------------------------------------------------------------------------- */

void getEventSensisFSA(int *status, int ie, void *ami_mem, UserData *udata, ReturnData *rdata, TempData *tdata) {
    /**
     * getEventSensisFSA extracts event information for forward sensitivity analysis
     *
     * @param[out] status flag indicating success of execution @type int
     * @param[in] ie index of event type @type int
     * @param[in] ami_mem pointer to the solver memory block @type void
     * @param[in] udata pointer to the user data struct @type UserData
     * @param[out] rdata pointer to the return data struct @type ReturnData
     * @param[out] tdata pointer to the temporary data struct @type TempData
     * @return void
     */
    
    
    *status = fsz(t,ie,nroots,szdata,x,NVsx,udata);
    if (*status != AMI_SUCCESS) return;
    
}

/* ------------------------------------------------------------------------------------- */
/* ------------------------------------------------------------------------------------- */
/* ------------------------------------------------------------------------------------- */

void getEventSensisFSA_tf(int *status, int ie, void *ami_mem, UserData *udata, ReturnData *rdata, TempData *tdata) {
    /**
     * getEventSensisFSA_tf extracts event information for forward sensitivity
     *     analysis for events that happen at the end of the considered interval
     *
     * @param[out] status flag indicating success of execution @type int
     * @param[in] ie index of event type @type int
     * @param[in] ami_mem pointer to the solver memory block @type void
     * @param[in] udata pointer to the user data struct @type UserData
     * @param[out] rdata pointer to the return data struct @type ReturnData
     * @param[out] tdata pointer to the temporary data struct @type TempData
     * @return void
     */
    
    
    *status = fsz_tf(t,ie,nroots,szdata,x,NVsx,udata);
    if (*status != AMI_SUCCESS) return;
    
    *status = fsroot(t,ie,nroots,srzdata,x,NVsx,udata);
    if (*status != AMI_SUCCESS) return;
    
    if(sensi>1) {
        *status = fs2root(t,ie,nroots,s2rzdata,x,NVsx,udata);
        if (*status != AMI_SUCCESS) return;
    }
    
}

/* ------------------------------------------------------------------------------------- */
/* ------------------------------------------------------------------------------------- */
/* ------------------------------------------------------------------------------------- */

void getEventSensisASA(int *status, int ie, void *ami_mem, UserData *udata, ReturnData *rdata, ExpData *edata, TempData *tdata) {
    /**
     * getEventSensisASA extracts event information for adjoint sensitivity analysis
     *
     * @param[out] status flag indicating success of execution @type *int
     * @param[in] ie index of event type @type int
     * @param[in] ami_mem pointer to the solver memory block @type *void
     * @param[in] udata pointer to the user data struct @type UserData
     * @param[out] rdata pointer to the return data struct @type ReturnData
     * @param[in] edata pointer to the experimental data struct @type ExpData
     * @param[out] tdata pointer to the temporary data struct @type TempData
     * @return void
     */
    int ip;
    int iz;
    
    
    for (iz=0; iz<nztrue; iz++) {
        if( z2event[iz]-1 == ie ){
            if(!amiIsNaN(mz[iz*nmaxevent+nroots[ie]])) {
                *status = fdzdp(t,ie,dzdp,x,udata);
                if (*status != AMI_SUCCESS) return;
                *status = fdzdx(t,ie,dzdx,x,udata);
                if (*status != AMI_SUCCESS) return;
                /* extract the value for the standard deviation, if the data value is NaN, use
                 the parameter value. Store this value in the return struct */
                if (amiIsNaN(zsigma[nroots[ie] + nmaxevent*iz])) {
                    *status = fsigma_z(t,ie,sigma_z,udata);
                    if (*status != AMI_SUCCESS) return;
                    *status = fdsigma_zdp(t,ie,dsigma_zdp,udata);
                    if (*status != AMI_SUCCESS) return;
                } else {
                    for (ip=0; ip<nplist; ip++) {
                        dsigma_zdp[iz+nz*ip] = 0;
                    }
                    sigma_z[iz] = zsigma[nroots[ie] + nmaxevent*iz];
                }
                sigmazdata[nroots[ie] + nmaxevent*iz] = sigma_z[iz];
                for (ip=0; ip<nplist; ip++) {
                    ssigmazdata[nroots[ie] + nmaxevent*(iz+nz*ip)] = dsigma_zdp[iz+nz*ip];
                }
                
                fdJzdp(t,ie,drdp,zdata,x,dzdp,mz,sigma_z,dsigma_zdp,udata,tdata);
                fdJzdx(t,ie,drdx,zdata,x,dzdx,mz,sigma_z,udata,tdata);
            }
        }
    }
}

/* ------------------------------------------------------------------------------------- */
/* ------------------------------------------------------------------------------------- */
/* ------------------------------------------------------------------------------------- */

void getEventSigma(int *status, int ie, int iz, void *ami_mem, UserData *udata, ReturnData *rdata, ExpData *edata, TempData *tdata) {
    /**
     * getEventSigma extracts fills sigma_z either from the user defined function or from user input
     *
     * @param[out] status flag indicating success of execution @type *int
     * @param[in] ie event type index @type int
     * @param[in] iz event output index @type int
     * @param[in] ami_mem pointer to the solver memory block @type *void
     * @param[in] udata pointer to the user data struct @type UserData
     * @param[out] rdata pointer to the return data struct @type ReturnData
     * @param[in] edata pointer to the experimental data struct @type ExpData
     * @param[out] tdata pointer to the temporary data struct @type TempData
     * @return void
     */
    
    /* extract the value for the standard deviation, if the data value is NaN, use
     the parameter value. Store this value in the return struct */
    if (amiIsNaN(zsigma[nroots[ie] + nmaxevent*iz])) {
        *status = fsigma_z(t,ie,sigma_z,udata);
        if (*status != AMI_SUCCESS) return;
    } else {
        sigma_z[iz] = zsigma[nroots[ie] + nmaxevent*iz];
    }
    sigmazdata[nroots[ie] + nmaxevent*iz] = sigma_z[iz];
    
}

/* ------------------------------------------------------------------------------------- */
/* ------------------------------------------------------------------------------------- */
/* ------------------------------------------------------------------------------------- */

void getEventObjective(int *status, int ie, void *ami_mem, UserData *udata, ReturnData *rdata, ExpData *edata, TempData *tdata) {
    /**
     * getEventObjective updates the objective function on the occurence of an event
     *
     * @param[out] status flag indicating success of execution @type *int
     * @param[in] ie event type index @type int
     * @param[in] ami_mem pointer to the solver memory block @type *void
     * @param[in] udata pointer to the user data struct @type UserData
     * @param[out] rdata pointer to the return data struct @type ReturnData
     * @param[in] edata pointer to the experimental data struct @type ExpData
     * @param[out] tdata pointer to the temporary data struct @type TempData
     * @return void
     */
    if(b_expdata) {
        int iz;
        for (iz=0; iz<nztrue; iz++) {
            if(z2event[iz]-1 == ie) {
                getEventSigma(status, ie, iz, ami_mem, udata, rdata, edata, tdata);
                if(!amiIsNaN(mz[iz*nmaxevent+nroots[ie]])) {
                    r[0] += 0.5*log(2*pi*pow(zsigma[nroots[ie] + nmaxevent*iz],2)) + 0.5*pow( ( zdata[nroots[ie] + nmaxevent*iz] - mz[nroots[ie] + nmaxevent*iz] )/zsigma[iz] , 2);
                    *chi2data += pow( ( zdata[nroots[ie] + nmaxevent*iz] - mz[nroots[ie] + nmaxevent*iz] )/zsigma[iz] , 2);
                }
            }
        }
    }
    
}

/* ------------------------------------------------------------------------------------- */
/* ------------------------------------------------------------------------------------- */
/* ------------------------------------------------------------------------------------- */

void getEventOutput(int *status, realtype *tlastroot, void *ami_mem, UserData *udata, ReturnData *rdata, ExpData *edata, TempData *tdata) {
    /**
     * getEventOutput extracts output information for events
     *
     * @param[out] status flag indicating success of execution @type *int
     * @param[in] tlastroot timepoint of last occured event @type *realtype
     * @param[in] ami_mem pointer to the solver memory block @type *void
     * @param[in] udata pointer to the user data struct @type UserData
     * @param[out] rdata pointer to the return data struct @type ReturnData
     * @param[in] edata pointer to the experimental data struct @type ExpData
     * @param[out] tdata pointer to the temporary data struct @type TempData
     * @return void
     */
    int iz;
    int ie;
    
    
    
    /* EVENT OUTPUT */
    for (ie=0; ie<ne; ie++){ /* only look for roots of the rootfunction not discontinuities */
        if (nroots[ie]<nmaxevent) {
            if(rootsfound[ie] == 1) { /* only consider transitions false -> true */
                *status = fz(t,ie,nroots,zdata,x,udata);
                if (*status != AMI_SUCCESS) return;
                if (sensi >= 1) {
                    if(sensi_meth == AMI_ASA) {
                        getEventSensisASA(status, ie, ami_mem, udata, rdata, edata, tdata);
                        if (*status != AMI_SUCCESS) return;
                    } else {
                        getEventSensisFSA(status, ie, ami_mem, udata, rdata, tdata);
                        if (*status != AMI_SUCCESS) return;
                    }
                }
                
                if(b_expdata) {
                    for (iz=0; iz<nztrue; iz++) {
                        if(z2event[iz]-1 == ie) {
                            getEventSigma(status, ie, iz, ami_mem,udata,rdata,edata,tdata);
                            if (*status != AMI_SUCCESS) return;
                        }
                    }
                    
                    getEventObjective(status, ie, ami_mem, udata, rdata, edata, tdata);
                    if (*status != AMI_SUCCESS) return;
                }
                
                nroots[ie]++;
            }
        }
    }
    return;
}

/* ------------------------------------------------------------------------------------- */
/* ------------------------------------------------------------------------------------- */
/* ------------------------------------------------------------------------------------- */

void fillEventOutput(int *status, void *ami_mem, UserData *udata, ReturnData *rdata, ExpData *edata, TempData *tdata) {
    /**
     * fillEventOutput fills missing roots at last timepoint
     *
     * @param[out] status flag indicating success of execution @type *int
     * @param[in] ami_mem pointer to the solver memory block @type *void
     * @param[in] udata pointer to the user data struct @type UserData
     * @param[out] rdata pointer to the return data struct @type ReturnData
     * @param[in] edata pointer to the experimental data struct @type ExpData
     * @param[out] tdata pointer to the temporary data struct @type TempData
     * @return void
     */
    
    int ie,iz;
    
    
    froot(t,x,dx,rootvals,udata);
    
    
    /* EVENT OUTPUT */
    if (nztrue>0) {
        for (ie=0; ie<ne; ie++){ /* only look for roots of the rootfunction not discontinuities */
            while (nroots[ie]<nmaxevent) {
                *status = fz(t,ie,nroots,zdata,x,udata);
                if (*status != AMI_SUCCESS) return;
                
                
                for (iz=0; iz<nztrue; iz++) {
                    if(z2event[iz]-1 == ie) {
                        rzdata[nroots[ie] + nmaxevent*iz] = rootvals[ie];
                    }
                }
                
                
                getEventObjective(status, ie, ami_mem, udata, rdata, edata, tdata);
                if (*status != AMI_SUCCESS) return;
                
                if (sensi >= 1) {
                    if(sensi_meth == AMI_ASA) {
                        getEventSensisASA(status, ie, ami_mem, udata, rdata, edata, tdata);
                        if (*status != AMI_SUCCESS) return;
                    } else {
                        getEventSensisFSA_tf(status, ie, ami_mem, udata, rdata, tdata);
                        if (*status != AMI_SUCCESS) return;
                    }
                }
                
                nroots[ie]++;
            }
        }
    }
}

/* ------------------------------------------------------------------------------------- */
/* ------------------------------------------------------------------------------------- */
/* ------------------------------------------------------------------------------------- */

void handleDataPoint(int *status, int it, void *ami_mem, UserData *udata, ReturnData *rdata, ExpData *edata, TempData *tdata) {
    /**
     * handleDataPoint executes everything necessary for the handling of data points
     *
     * @param[out] status flag indicating success of execution @type *int
     * @param[in] it index of data point @type int
     * @param[in] ami_mem pointer to the solver memory block @type *void
     * @param[in] udata pointer to the user data struct @type UserData
     * @param[out] rdata pointer to the return data struct @type ReturnData
     * @param[in] edata pointer to the experimental data struct @type ExpData
     * @param[out] tdata pointer to the temporary data struct @type TempData
     * @return void
     */
    
    int ix;
    
    
    
    tsdata[it] = ts[it];
    if (nx>0) {
        x_tmp = NV_DATA_S(x);
        for (ix=0; ix<nx; ix++) {
            xdata[it+nt*ix] = x_tmp[ix];
        }
        
        if (it == nt-1) {
            if( sensi_meth == AMI_SS) {
                
                *status = fdxdotdp(t,dxdotdpdata,x,dx,udata);
                if (*status != AMI_SUCCESS) return;
                *status = fdydp(ts[it],it,dydpdata,x,udata);
                if (*status != AMI_SUCCESS) return;
                *status = fdydx(ts[it],it,dydxdata,x,udata);
                if (*status != AMI_SUCCESS) return;
            }
        }
        
        if(ts[it] > tstart) {
            getDiagnosis(status, it, ami_mem, udata, rdata);
            if (*status != AMI_SUCCESS) return;
        }
    }
    
    getDataOutput(status, it, ami_mem, udata, rdata, edata, tdata);
}

/* ------------------------------------------------------------------------------------- */
/* ------------------------------------------------------------------------------------- */
/* ------------------------------------------------------------------------------------- */

void handleDataPointB(int *status, int it, void *ami_mem, UserData *udata, ReturnData *rdata, TempData *tdata) {
    /**
     * handleDataPoint executes everything necessary for the handling of data points for the backward problems
     *
     * @param[out] status flag indicating success of execution @type *int
     * @param[in] it index of data point @type int
     * @param[in] ami_mem pointer to the solver memory block @type *void
     * @param[in] udata pointer to the user data struct @type UserData
     * @param[out] rdata pointer to the return data struct @type ReturnData
     * @param[out] tdata pointer to the temporary data struct @type TempData
     * @return void
     */
    
    int ix;
    
    xB_tmp = NV_DATA_S(xB);
    for (ix=0; ix<nx; ix++) {
        xB_tmp[ix] += dgdx[it+ix*nt];
    }
    getDiagnosisB(status,it,ami_mem,udata,rdata,tdata);
}

/* ------------------------------------------------------------------------------------- */
/* ------------------------------------------------------------------------------------- */
/* ------------------------------------------------------------------------------------- */

void handleEvent(int *status, int *iroot, realtype *tlastroot, void *ami_mem, UserData *udata, ReturnData *rdata, ExpData *edata, TempData *tdata, int seflag) {
    /**
     * handleEvent executes everything necessary for the handling of events
     *
     * @param[out] status flag indicating success of execution @type *int
     * @param[out] iroot index of event @type int
     * @param[out] tlastroot pointer to the timepoint of the last event @type *realtype
     * @param[in] ami_mem pointer to the solver memory block @type *void
     * @param[in] udata pointer to the user data struct @type UserData
     * @param[out] rdata pointer to the return data struct @type ReturnData
     * @param[in] edata pointer to the experimental data struct @type ExpData
     * @param[out] tdata pointer to the temporary data struct @type TempData
     * @param[in] seflag flag indicating whether this is a secondary event @type int
     * @return void
     */
    int ie;
    int secondevent = 0;
    
    
    /* store heaviside information at event occurence */
    froot(t,x,dx,rootvals,udata);
    for (ie = 0; ie<ne; ie++) {
        h_tmp[ie] = rootvals[ie];
    }
    
    if (seflag == 0) {
        *status = AMIGetRootInfo(ami_mem, rootsfound);
        if (*status != AMI_SUCCESS) return;
    }
    
    if (*iroot<nmaxevent*ne) {
        for (ie=0; ie<ne; ie++) {
            rootidx[*iroot*ne + ie] = rootsfound[ie];
        }
    }
    
    /* only extract in the first event fired */
    if (seflag == 0) {
        if(sensi >= 1){
            if (sensi_meth == AMI_FSA) {
                *status = AMIGetSens(ami_mem, &t, NVsx);
                if (*status != AMI_SUCCESS) return;
            }
        }
    }
    
    /* only check this in the first event fired, otherwise this will always be true */
    if (seflag == 0) {
        if (t == *tlastroot) {
            warnMsgIdAndTxt("AMICI:mex:STUCK_EVENT","AMICI is stuck in an event, as the initial step-size after the event is too small. To fix this, increase absolute and relative tolerances!");
            *status = -99;
            return;
        }
        *tlastroot = t;
    }
    
    getEventOutput(status, tlastroot, ami_mem, udata, rdata, edata, tdata);
    if (*status != AMI_SUCCESS) return;
    
    /* if we need to do forward sensitivities later on we need to store the old x and the old xdot */
    if(sensi >= 1){
        /* store x and xdot to compute jump in sensitivities */
        N_VScale(1.0,x,x_old);
        if (sensi_meth == AMI_FSA) {
            *status = fxdot(t,x,dx,xdot,udata);
            N_VScale(1.0,xdot,xdot_old);
            N_VScale(1.0,dx,dx_old);
            
            /* compute event-time derivative only for primary events, we get into trouble with multiple simultaneously firing events here (but is this really well defined then?), in that case just use the last ie and hope for the best. */
            if (seflag == 0) {
                for (ie = 0; ie<ne; ie++) {
                    if(rootsfound[ie] == 1) { /* only consider transitions false -> true */
                        fstau(t,ie,stau_tmp,x,NVsx,udata);
                    }
                }
            }
        }
        
        if (sensi_meth == AMI_ASA) {
            /* store x to compute jump in discontinuity */
            if (*iroot<nmaxevent*ne) {
                N_VScale(1.0,x,x_disc[*iroot]);
                N_VScale(1.0,xdot,xdot_disc[*iroot]);
                N_VScale(1.0,xdot_old,xdot_old_disc[*iroot]);
            }
        }
    }
    
    updateHeaviside(status, udata, tdata);
    if (*status != AMI_SUCCESS) return;
    
    applyEventBolus(status, ami_mem, udata, tdata);
    if (*status != AMI_SUCCESS) return;
    
    if (*iroot<nmaxevent*ne) {
        discs[*iroot] = t;
        (*iroot)++;
    } else {
        warnMsgIdAndTxt("AMICI:mex:TOO_MUCH_EVENT","Event was recorded but not reported as the number of occured events exceeded (nmaxevents)*(number of events in model definition)!");
        *status = AMIReInit(ami_mem, t, x, dx); /* reinitialise so that we can continue in peace */
        return;
    }
    
    if(sensi >= 1){
        if (sensi_meth == AMI_FSA) {
            
            /* compute the new xdot  */
            *status = fxdot(t,x,dx,xdot,udata);
            if (*status != AMI_SUCCESS) return;
            
            applyEventSensiBolusFSA(status, ami_mem, udata, tdata);
            if (*status != AMI_SUCCESS) return;
        }
    }
    
    /* check whether we need to fire a secondary event */
    froot(t,x,dx,rootvals,udata);
    for (ie = 0; ie<ne; ie++) {
        /* the same event should not trigger itself */
        if (rootsfound[ie] == 0 ) {
            /* check whether there was a zero-crossing */
            if( 0 > h_tmp[ie]*rootvals[ie]) {
                if (h_tmp[ie]<rootvals[ie]) {
                    rootsfound[ie] = 1;
                } else {
                    rootsfound[ie] = -1;
                }
                secondevent++;
            } else {
                rootsfound[ie] = 0;
            }
        } else {
            /* don't fire the same event again */
            rootsfound[ie] = 0;
        }
    }
    /* fire the secondary event */
    if(secondevent>0) {
        handleEvent(status, iroot, tlastroot, ami_mem, udata, rdata, edata, tdata, secondevent);
    }
    
    /* only reinitialise in the first event fired */
    if (seflag == 0) {
        *status = AMIReInit(ami_mem, t, x, dx);
        if (*status != AMI_SUCCESS) return;
        
        /* make time derivative consistent */
        *status = AMICalcIC(ami_mem, t);
        if (*status != AMI_SUCCESS) return;
    }
    
    /* I don't get the meaning of those double if's ... */
    if(sensi >= 1){
        if (sensi_meth == AMI_FSA) {
            if(sensi >= 1){
                if (sensi_meth == AMI_FSA) {
                    if (seflag == 0) {
                        *status = AMISensReInit(ami_mem, ism, NVsx, sdx);
                        if (*status != AMI_SUCCESS) return;
                    }
                }
            }
        }
    }
    
    return;
    
}

/* ------------------------------------------------------------------------------------- */
/* ------------------------------------------------------------------------------------- */
/* ------------------------------------------------------------------------------------- */

void handleEventB(int *status, int iroot, void *ami_mem, UserData *udata, TempData *tdata) {
    /**
     * handleEventB executes everything necessary for the handling of events for the backward problem
     *
     * @param[out] status flag indicating success of execution @type *int
     * @param[out] iroot index of event @type int
     * @param[in] ami_mem pointer to the solver memory block @type *void
     * @param[in] udata pointer to the user data struct @type UserData
     * @param[out] tdata pointer to the temporary data struct @type TempData
     * @return cv_status updated status flag @type int
     */
    
    int ie;
    int ix;
    int ip;
    int ig;
    
    
    /* store current values */
    N_VScale(1.0,xB,xB_old);
    N_VScale(1.0,xQB,xQB_old);
    
    xB_tmp = NV_DATA_S(xB);
    xQB_tmp = NV_DATA_S(xQB);
    
    for (ie=0; ie<ne; ie++) {
        
        if (rootidx[iroot*ne + ie] != 0) {
            
            *status = fdeltaqB(t,ie,deltaqB,x_disc[iroot],xB_old,xQB_old,xdot_disc[iroot],xdot_old_disc[iroot],udata);
            if (*status != AMI_SUCCESS) return;
            *status = fdeltaxB(t,ie,deltaxB,x_disc[iroot],xB_old,xdot_disc[iroot],xdot_old_disc[iroot],udata);
            if (*status != AMI_SUCCESS) return;
            
            for (ix=0; ix<nx; ix++) {
                xB_tmp[ix] += deltaxB[ix];
                if (nz>0) {
                    xB_tmp[ix] += drdx[nroots[ie] + nmaxevent*ix];
                }
            }
            
            for (ig=0; ig<ng; ig++) {
                for (ip=0; ip<nplist; ip++) {
                    xQB_tmp[ig*nplist+ip] += deltaqB[ig*nplist+ip];
                }
            }
            
            
            nroots[ie]--;
        }
    }
    
    updateHeavisideB(status, iroot, udata, tdata);
}

/* ------------------------------------------------------------------------------------- */
/* ------------------------------------------------------------------------------------- */
/* ------------------------------------------------------------------------------------- */

realtype getTnext(realtype *troot, int iroot, realtype *tdata, int it, UserData *udata) {
    /**
     * getTnext computes the next timepoint to integrate to. This is the maximum of
     * tdata and troot but also takes into account if it<0 or iroot<0 where these expressions
     * do not necessarily make sense
     *
     * @param[in] troot timepoint of next event @type realtype
     * @param[in] iroot index of next event @type int
     * @param[in] tdata timepoint of next data point @type realtype
     * @param[in] it index of next data point @type int
     * @param[in] udata pointer to the user data struct @type UserData
     * @return tnext next timepoint @type realtype
     */
    
    realtype tnext;
    
    
    if (it<0) {
        tnext = troot[iroot];
    } else {
        if (iroot<0) {
            tnext = tdata[it];
        } else {
            if (ne>0) {
                if (troot[iroot]>tdata[it]) {
                    tnext = troot[iroot];
                } else {
                    tnext = tdata[it];
                }
            } else {
                tnext = tdata[it];
            }
        }
    }
    
    return(tnext);
    
}

/* ------------------------------------------------------------------------------------- */
/* ------------------------------------------------------------------------------------- */
/* ------------------------------------------------------------------------------------- */

void applyEventBolus(int *status, void *ami_mem, UserData *udata, TempData *tdata) {
    /**
     * applyEventBolus applies the event bolus to the current state
     *
     * @param[out] status flag indicating success of execution @type *int
     * @param[in] ami_mem pointer to the solver memory block @type *void
     * @param[in] udata pointer to the user data struct @type UserData
     * @param[out] tdata pointer to the temporary data struct @type TempData
     * @return void
     */
    
    int ix;
    int ie;
    
    
    for (ie=0; ie<ne; ie++){
        if(rootsfound[ie] == 1) { /* only consider transitions false -> true */
            *status = fdeltax(t,ie,deltax,x,xdot,xdot_old,udata);
            
            x_tmp = NV_DATA_S(x);
            for (ix=0; ix<nx; ix++) {
                x_tmp[ix] += deltax[ix];
            }
        }
    }
}

/* ------------------------------------------------------------------------------------- */
/* ------------------------------------------------------------------------------------- */
/* ------------------------------------------------------------------------------------- */

void applyEventSensiBolusFSA(int *status, void *ami_mem, UserData *udata, TempData *tdata) {
    /**
     * applyEventSensiBolusFSA applies the event bolus to the current sensitivities
     *
     * @param[out] status flag indicating success of execution @type *int
     * @param[in] ami_mem pointer to the solver memory block @type *void
     * @param[in] udata pointer to the user data struct @type UserData
     * @param[out] tdata pointer to the temporary data struct @type TempData
     * @return void
     */
    
    int ix;
    int ip;
    int ie;
    
    
    for (ie=0; ie<ne; ie++){
        if(rootsfound[ie] == 1) { /* only consider transitions false -> true */
            *status = fdeltasx(t,ie,deltasx,x_old,xdot,xdot_old,NVsx,udata);
            
            for (ip=0; ip<nplist; ip++) {
                sx_tmp = NV_DATA_S(NVsx[plist[ip]]);
                for (ix=0; ix<nx; ix++) {
                    sx_tmp[ix] += deltasx[ix + nx*ip];
                }
            }
        }
    }
}

/* ------------------------------------------------------------------------------------- */
/* ------------------------------------------------------------------------------------- */
/* ------------------------------------------------------------------------------------- */

void initHeaviside(int *status, UserData *udata, TempData *tdata) {
    /**
     * initHeaviside initialises the heaviside variables h at the intial time t0
     * heaviside variables activate/deactivate on event occurences
     *
     * @param[out] status flag indicating success of execution @type *int
     * @param[in] udata pointer to the user data struct @type UserData
     * @param[out] tdata pointer to the temporary data struct @type TempData
     * @return void
     */
    
    int ie;
    
    
    froot(t,x,dx,rootvals,udata);
    
    for (ie = 0; ie<ne; ie++) {
        if (rootvals[ie]<=0) {
            h[ie] = 0.0;
        } else {
            h[ie] = 1.0;
        }
    }
}

/* ------------------------------------------------------------------------------------- */
/* ------------------------------------------------------------------------------------- */
/* ------------------------------------------------------------------------------------- */

void updateHeaviside(int *status, UserData *udata, TempData *tdata) {
    /**
     * updateHeaviside updates the heaviside variables h on event occurences
     *
     * @param[out] status flag indicating success of execution @type *int
     * @param[in] udata pointer to the user data struct @type UserData
     * @param[out] tdata pointer to the temporary data struct @type TempData
     * @return void
     */
    
    int ie;
    
    
    /* rootsfound provides the direction of the zero-crossing, so adding it will give
     the right update to the heaviside variables */
    
    for (ie = 0; ie<ne; ie++) {
        h[ie] += rootsfound[ie];
    }
}

/* ------------------------------------------------------------------------------------- */
/* ------------------------------------------------------------------------------------- */
/* ------------------------------------------------------------------------------------- */

void updateHeavisideB(int *status, int iroot, UserData *udata, TempData *tdata) {
    /**
     * updateHeavisideB updates the heaviside variables h on event occurences for the backward problem
     *
     * @param[out] status flag indicating success of execution @type *int
     * @param[in] iroot discontinuity occurance index @type int
     * @param[in] udata pointer to the user data struct @type UserData
     * @param[out] tdata pointer to the temporary data struct @type TempData
     * @return void
     */
    
    int ie;
    
    
    /* rootsfound provides the direction of the zero-crossing, so adding it will give
     the right update to the heaviside variables */
    
    for (ie = 0; ie<ne; ie++) {
        h[ie] -= rootidx[iroot*ne + ie];
    }
}

/* ------------------------------------------------------------------------------------- */
/* ------------------------------------------------------------------------------------- */
/* ------------------------------------------------------------------------------------- */

void getDiagnosis(int *status,int it, void *ami_mem, UserData *udata, ReturnData *rdata) {
    /**
     * getDiagnosis extracts diagnosis information from solver memory block and writes them into the return data struct
     *
     * @param[out] status flag indicating success of execution @type *int
     * @param[in] it time-point index @type int
     * @param[in] ami_mem pointer to the solver memory block @type *void
     * @param[in] udata pointer to the user data struct @type UserData
     * @param[out] rdata pointer to the return data struct @type ReturnData
     * @return void
     */
    long int numsteps;
    long int numrhsevals;
    int order;
    
    
    *status = AMIGetNumSteps(ami_mem, &numsteps);
    if (*status != AMI_SUCCESS) return;
    numstepsdata[it] = (realtype)numsteps;
    
    *status = AMIGetNumRhsEvals(ami_mem, &numrhsevals);
    if (*status != AMI_SUCCESS) return;
    numrhsevalsdata[it] = (realtype)numrhsevals;
    
    *status = AMIGetLastOrder(ami_mem, &order);
    if (*status != AMI_SUCCESS) return;
    orderdata[it] = (realtype)order;
    
}

/* ------------------------------------------------------------------------------------- */
/* ------------------------------------------------------------------------------------- */
/* ------------------------------------------------------------------------------------- */

void getDiagnosisB(int *status,int it, void *ami_mem, UserData *udata, ReturnData *rdata, TempData *tdata) {
    /**
     * getDiagnosisB extracts diagnosis information from solver memory block and writes them into the return data struct for the backward problem
     *
     * @param[out] status flag indicating success of execution @type *int
     * @param[in] it time-point index @type int
     * @param[in] ami_mem pointer to the solver memory block @type *void
     * @param[in] udata pointer to the user data struct @type UserData
     * @param[out] rdata pointer to the return data struct @type ReturnData
     * @param[out] tdata pointer to the temporary data struct @type TempData
     * @return void
     */
    long int numsteps;
    long int numrhsevals;
    
    void *ami_memB;
    
    
    ami_memB = AMIGetAdjBmem(ami_mem, which);
    
    *status = AMIGetNumSteps(ami_memB, &numsteps);
    if (*status != AMI_SUCCESS) return;
    numstepsSdata[it] = (realtype)numsteps;
    
    *status = AMIGetNumRhsEvals(ami_memB, &numrhsevals);
    if (*status != AMI_SUCCESS) return;
    numrhsevalsSdata[it] = (realtype)numrhsevals;
    
}

#ifdef AMICI_WITHOUT_MATLAB

void initUserDataFields(UserData *udata, ReturnData *rdata) {

    llhdata = sllhdata = s2llhdata = chi2data = numstepsdata = numrhsevalsdata = orderdata = numstepsSdata =
            numrhsevalsSdata = rzdata = zdata = xdata = ydata = srzdata = szdata = sxdata = sydata = s2rzdata =
            sigmaydata = ssigmaydata = sigmazdata = ssigmazdata = xdotdata = Jdata = dydpdata = dydxdata =
            dxdotdpdata = tsdata = 0;

    size_t dimssx[] = {0,0,0};
    size_t dimssy[] = {0,0,0};
    size_t dimssz[] = {0,0,0};
    size_t dimssrz[] = {0,0,0};
    size_t dimss2rz[] = {0,0,0,0};
    size_t dimssigmay[] = {0,0,0};
    size_t dimssigmaz[] = {0,0,0};
    size_t dimsssigmay[] = {0,0,0};
    size_t dimsssigmaz[] = {0,0,0};

    initField2(llh,1,1);
    initField2(chi2,1,1);

    double *mxts = new double[nt]();
    tsdata = mxts;

    initField2(numsteps,nt,1);
    initField2(numrhsevals,nt,1);
    initField2(order,nt,1);
    if(sensi>0){
        initField2(numstepsS,nt,1);
        initField2(numrhsevalsS,nt,1);
    }
    if((nz>0) & (ne>0)){
        initField2(z,nmaxevent,nz);
        initField2(rz,nmaxevent,nz);
        initField2(sigmaz,nmaxevent,nz);
    }
    if(nx>0) {
        initField2(x,nt,nx);
        initField2(xdot,1,nx);
        initField2(J,nx,nx);
    }
    if(ny>0) {
        initField2(y,nt,ny);
        initField2(sigmay,nt,ny);
        if (sensi_meth == AMI_SS) {
            initField2(dydp,ny,nplist);
            initField2(dydx,ny,nx);
            initField2(dxdotdp,nx,nplist);
        }
    }
    if(sensi>0) {
        initField2(sllh,nplist,1);
        if (sensi_meth == AMI_FSA) {
            initField3(sx,nt,nx,nplist);
            if(ny>0) {
                initField3(sy,nt,ny,nplist);
                initField3(ssigmay,nt,ny,nplist);
            }
            if((nz>0) & (ne>0)){
                initField3(srz,nmaxevent,nz,nplist);
                if(sensi>1){
                    initField4(s2rz,nmaxevent,nz,nplist,nplist);
                }
                initField3(sz,nmaxevent,nz,nplist);
                initField3(ssigmaz,nmaxevent,nz,nplist);
            }
        }
        if (sensi_meth == AMI_ASA) {
            if(ny>0) {
                initField3(ssigmay,nt,ny,nplist);
            }
            if((nz>0) & (ne>0)){
                initField3(ssigmaz,nmaxevent,nz,nplist);
            }
        }
        if(sensi>1) {
            initField2(s2llh,ng-1,nplist);
        }
    }
}
#endif


int workForwardProblem(UserData *udata, TempData *tdata, ReturnData *rdata, ExpData *edata, int *status, void *ami_mem, int *iroot) {
    /**
     * workForwardProblem solves the forward problem. if forward sensitivities are enabled this will also compute sensitivies
     *
     * @param[in] udata pointer to the user data struct @type UserData
     * @param[in] tdata pointer to the temporary data struct @type TempData
     * @param[out] rdata pointer to the return data struct @type ReturnData
     * @param[out] edata pointer to the experimental data struct @type ExpData
     * @param[out] status flag indicating success of execution @type *int
     * @param[in] ami_mem pointer to the solver memory block @type *void
     * @param[in] iroot pointer to the current root index, the value pointed to will be increased during the forward solve
     * @return int status flag
     */
    
    
    /*******************/
    /* FORWARD PROBLEM */
    /*******************/
    int ix, it;
    int ncheck = 0; /* the number of (internal) checkpoints stored so far */
    realtype tlastroot = 0; /* storage for last found root */
    
    /* loop over timepoints */
    for (it=0; it < nt; it++) {
        if(sensi_meth == AMI_FSA && sensi >= 1) {
            *status = AMISetStopTime(ami_mem, ts[it]);
        }
        if (*status == 0) {
            /* only integrate if no errors occured */
            if(ts[it] > tstart) {
                while (t<ts[it]) {
                    if(sensi_meth == AMI_ASA && sensi >= 1) {
                        if (nx>0) {
                            *status = AMISolveF(ami_mem, RCONST(ts[it]), x, dx, &t, AMI_NORMAL, &ncheck);
                        } else {
                            t = ts[it];
                        }
                    } else {
                        if (nx>0) {
                            *status = AMISolve(ami_mem, RCONST(ts[it]), x, dx, &t, AMI_NORMAL);
                        } else {
                            t = ts[it];
                        }
                    }
                    if (nx>0) {
                        x_tmp = NV_DATA_S(x);
                        if (*status == -22) {
                            /* clustering of roots => turn off rootfinding */
                            AMIRootInit(ami_mem, 0, NULL);
                            *status = 0;
                        }
                        /* integration error occured */
                        if (*status<0) {
                            return *status;
                        }
                        if (*status==AMI_ROOT_RETURN) {
                            handleEvent(status, iroot, &tlastroot, ami_mem, udata, rdata, edata, tdata, 0);
                            if (*status != AMI_SUCCESS) return *status;
                        }
                    }
                }
            }

            handleDataPoint(status, it, ami_mem, udata, rdata, edata, tdata);
            if (*status != AMI_SUCCESS) return *status;


        } else {
            for(ix=0; ix < nx; ix++) xdata[ix*nt+it] = amiGetNaN();
        }
    }

    /* fill events */
    if (ne>0) {
        fillEventOutput(status, ami_mem, udata, rdata, edata, tdata);
    }

    storeJacobianAndDerivativeInReturnData(udata, tdata, rdata);
    
    return 0;
}

int workBackwardProblem(UserData *udata, TempData *tdata, ReturnData *rdata, ExpData *edata, int *status, void *ami_mem, int *iroot, booleantype *setupBdone) {
    /**
     * workBackwardProblem solves the backward problem. if adjoint sensitivities are enabled this will also compute sensitivies
     * workForwardProblem should be called before this is function is called
     *
     * @param[in] udata pointer to the user data struct @type UserData
     * @param[in] tdata pointer to the temporary data struct @type TempData
     * @param[out] rdata pointer to the return data struct @type ReturnData
     * @param[out] edata pointer to the experimental data struct @type ExpData
     * @param[out] status flag indicating success of execution @type *int
     * @param[in] ami_mem pointer to the solver memory block @type *void
     * @param[in] iroot pointer to the current root index, the value pointed to will be decreased during the forward solve
     * @return int status flag
     */
    int ix, it;
    int ip;

    double tnext;

    if (nx>0) {
        if (sensi >= 1) {
            if(sensi_meth == AMI_ASA) {
                if(*status == 0) {
                    setupAMIB(status, ami_mem, udata, tdata);
                    *setupBdone = true;
                    
                    it = nt-2;
                    (*iroot)--;
                    while (it>=0 || *iroot>=0) {
                        
                        /* check if next timepoint is a discontinuity or a data-point */
                        tnext = getTnext(discs, *iroot, ts, it, udata);
                        
                        if (tnext<t) {
                            *status = AMISolveB(ami_mem, tnext, AMI_NORMAL);
                            if (*status != AMI_SUCCESS) return *status;
                            

                            *status = AMIGetB(ami_mem, which, &t, xB, dxB);
                            if (*status != AMI_SUCCESS) return *status;
                            *status = AMIGetQuadB(ami_mem, which, &t, xQB);
                            if (*status != AMI_SUCCESS) return *status;
                        }
                        
                        /* handle discontinuity */
                        
                        if(ne>0){
                            if(nmaxevent>0){
                                if((*iroot)>=0){
                                    if (tnext == discs[*iroot]) {
                                        handleEventB(status, *iroot, ami_mem, udata, tdata);
                                        (*iroot)--;
                                    }
                                }
                            }
                        }
                        
                        /* handle data-point */
                        
                        if (tnext == ts[it]) {
                            handleDataPointB(status, it, ami_mem, udata, rdata, tdata);
                            it--;
                        }
                        
                        /* reinit states */
                        *status = AMIReInitB(ami_mem, which, t, xB, dxB);
                        if (*status != AMI_SUCCESS) return *status;

                        *status = AMIQuadReInitB(ami_mem, which, xQB);
                        if (*status != AMI_SUCCESS) return *status;
                        
                        *status = AMICalcICB(ami_mem, which, t, xB, dxB);
                        if (*status != AMI_SUCCESS) return *status;
                    }
                    
                    /* we still need to integrate from first datapoint to tstart */
                    if (t>tstart) {
                        if(*status == 0) {
                            if (nx>0) {
                                /* solve for backward problems */
                                *status = AMISolveB(ami_mem, tstart, AMI_NORMAL);
                                if (*status != AMI_SUCCESS) return *status;

                                *status = AMIGetQuadB(ami_mem, which, &t, xQB);
                                if (*status != AMI_SUCCESS) return *status;
                                *status = AMIGetB(ami_mem, which, &t, xB, dxB);
                                if (*status != AMI_SUCCESS) return *status;
                            }
                        }
                    }

                    /* evaluate initial values */
                    NVsx = N_VCloneVectorArray_Serial(nplist,x);
                    if (NVsx == NULL) return *status;
                    
                    *status = fx0(x,udata);
                    if (*status != AMI_SUCCESS) return *status;
                    *status = fdx0(x,dx,udata);
                    if (*status != AMI_SUCCESS) return *status;
                    *status = fsx0(NVsx, x, dx, udata);
                    if (*status != AMI_SUCCESS) return *status;
                    
                    if(*status == 0) {
                        
                        xB_tmp = NV_DATA_S(xB);
                        
                        int ig;
                        for (ig=0; ig<ng; ig++) {
                            if (ig==0) {
                                for (ip=0; ip<nplist; ip++) {
                                    llhS0[ig*nplist + ip] = 0.0;
                                    sx_tmp = NV_DATA_S(NVsx[ip]);
                                    for (ix = 0; ix < nxtrue; ix++) {
                                        llhS0[ip] = llhS0[ip] + xB_tmp[ix] * sx_tmp[ix];
                                    }
                                }
                            } else {
                                for (ip=0; ip<nplist; ip++) {
                                    llhS0[ig*nplist + ip] = 0.0;
                                    sx_tmp = NV_DATA_S(NVsx[ip]);
                                    for (ix = 0; ix < nxtrue; ix++) {
                                        llhS0[ig*nplist + ip] = llhS0[ig*nplist + ip] + xB_tmp[ig*nxtrue + ix] * sx_tmp[ix] + xB_tmp[ix] * sx_tmp[ig*nxtrue + ix];
                                    }
                                }
                            }
                        }

                        xQB_tmp = NV_DATA_S(xQB);

                        for(ig=0; ig<ng; ig++) {
                            for(ip=0; ip < nplist; ip++) {
                                if (ig==0) {
                                    sllhdata[ip] -=  llhS0[ip] + xQB_tmp[ip];
                                    if (nz>0) {
                                        sllhdata[ip] -= drdp[ip];
                                    }
                                } else {
                                    s2llhdata[(ig-1)*nplist + ip] -= llhS0[ig*nplist + ip] + xQB_tmp[ig*nplist + ip];
                                    if (nz>0) {
                                        s2llhdata[(ig-1)*nplist + ip] -= drdp[ig*nplist + ip];
                                    }
                                }
                            }
                        }

                    } else {
                        int ig;
                        for(ig=0; ig<ng; ig++) {
                            for(ip=0; ip < nplist; ip++) {
                                if (ig==0) {
                                    sllhdata[ip] = amiGetNaN();
                                } else {
                                    s2llhdata[(ig-1)*nplist + ip] = amiGetNaN();
                                }
                            }
                        }
                    }
                } else {
                    int ig;
                    for(ig=0; ig<ng; ig++) {
                        for(ip=0; ip < nplist; ip++) {
                            if (ig==0) {
                                sllhdata[ip] = amiGetNaN();
                            } else {
                                s2llhdata[(ig-1)*nplist + ip] = amiGetNaN();
                            }
                        }
                    }
                }
            }
        }
    }
    
    /* evaluate likelihood */
    if(b_expdata) {
        *llhdata = - g[0] - r[0];
    } else {
        *llhdata = amiGetNaN();
    }
    
    return 0;
}

void storeJacobianAndDerivativeInReturnData(UserData *udata, TempData *tdata,  ReturnData *rdata) {
    /**
     * evalues the Jacobian and differential equation right hand side, stores it in tdata and
     and copys it to rdata
     *
     * @param[in] udata pointer to the user data struct @type UserData
     * @param[out] tdata pointer to the temporary data struct @type TempData
     * @param[out] rdata pointer to the return data struct @type ReturnData
     * @return void
     */
    
    /* store current Jacobian and derivative */
    if(udata) {
        if(tdata) {
            if(nx>0){
                fxdot(t,x,dx,xdot,udata);
                xdot_tmp = NV_DATA_S(xdot);
                memcpy(xdotdata,xdot_tmp,nx*sizeof(realtype));
            }
        }
    }
    if(udata) {
        if(nx>0) {
            fJ(nx,t,0,x,dx,xdot,Jtmp,udata,NULL,NULL,NULL);
            memcpy(Jdata,Jtmp->data,nx*nx*sizeof(realtype));
        }
    }
}

void freeTempDataAmiMem(UserData *udata, TempData *tdata, void *ami_mem, booleantype setupBdone, int status) {
    /**
     * freeTempDataAmiMem frees all allocated memory in udata, tdata and ami_mem
     *
     * @param[in] udata pointer to the user data struct @type UserData
     * @param[in] tdata pointer to the temporary data struct @type TempData
     * @param[in] setupBdone flag indicating whether backward problem was initialized @type booleantyp
     * @param[in] ami_mem pointer to the solver memory block @type *void
     * @param[out] status flag indicating success of execution @type *int
     * @return void
     */
    if(nx>0) {
        N_VDestroy_Serial(x);
        N_VDestroy_Serial(dx);
        N_VDestroy_Serial(xdot);
        N_VDestroy_Serial(x_old);
        N_VDestroy_Serial(dx_old);
        N_VDestroy_Serial(xdot_old);

        delete[] g;
        delete[] r;

        DestroyMat(Jtmp);
        if (ne>0) {
            if(rootsfound) delete[] rootsfound;
            if(rootvals) delete[] rootvals;
            if(rootidx) delete[] rootidx;
            if(sigma_z) delete[] sigma_z;
            if(nroots) delete[] nroots;
            if(discs) delete[] discs;

            if(deltax) delete[] deltax;
            if(deltasx) delete[] deltasx;
            if(deltaxB) delete[] deltaxB;
            if(deltaqB) delete[] deltaqB;
            if(h_tmp) delete[] h_tmp;
        }

        if(ny>0) {
            if(sigma_y)    delete[] sigma_y;
        }
        if (sensi >= 1) {
            if(dydx) delete[] dydx;
            if(dydp) delete[] dydp;
            if(dgdp) delete[] dgdp;
            if(dgdy) delete[] dgdy;
            if(dgdx) delete[] dgdx;
            if(drdp) delete[] drdp;
            if(drdx) delete[] drdx;
            if (ne>0) {
                if(dzdp) delete[] dzdp;
                if(dzdx) delete[] dzdx;
            }
            if(dsigma_ydp) delete[] dsigma_ydp;
            if (ne>0) {
                if(dsigma_zdp) delete[] dsigma_zdp;
            }
            if (sensi_meth == AMI_FSA) {
                N_VDestroyVectorArray_Serial(NVsx,nplist);
            }
            if (sensi_meth == AMI_ASA) {
                if(NVsx) {
                    N_VDestroyVectorArray_Serial(NVsx,nplist);
                }
            }
            
            if (sensi_meth == AMI_FSA) {
                N_VDestroyVectorArray_Serial(sdx, nplist);
            }
            if (sensi_meth == AMI_ASA) {

                if(llhS0) delete[] llhS0;
                if(setupBdone) N_VDestroy_Serial(dxB);
                if(setupBdone) N_VDestroy_Serial(xB);
                if(setupBdone) N_VDestroy_Serial(xB_old);
                if(setupBdone) N_VDestroy_Serial(xQB);
                if(setupBdone) N_VDestroy_Serial(xQB_old);
            }
        }
        if(ami_mem) N_VDestroy_Serial(id);
        if(ami_mem) AMIFree(&ami_mem);
    }

    if(tdata) delete tdata;
}

#ifdef AMICI_WITHOUT_MATLAB
ReturnData *initReturnData(UserData *udata, int *pstatus) {
    /**
     * initReturnData initialises a ReturnData struct
     *
     * @param[in] udata pointer to the user data struct @type UserData
     * @param[out] pstatus flag indicating success of execution @type *int
     * @return rdata initialized return data struct @type ReturnData
     */
    ReturnData *rdata; /* returned rdata struct */

    /* Return rdata structure */
    rdata = new ReturnData();
    if (rdata == NULL)
        return(NULL);

    double dblstatus;
    initUserDataFields(udata, rdata);
    *pstatus = (int) dblstatus;

    return(rdata);
}

ReturnData *getSimulationResults(UserData *udata, ExpData *edata, int *pstatus) {
    /**
     * getSimulationResults runs the forward an backwards simulation and returns results in a ReturnData struct
     *
     * @param[in] udata pointer to the user data struct @type UserData
     * @param[in] edata pointer to the experimental data struct @type ExpData
     * @param[out] pstatus flag indicating success of execution @type *int
     * @return rdata data struct with simulation results @type ReturnData
     */
    int iroot = 0;
    booleantype setupBdone = false;
    *pstatus = 0;
    int problem;
    ReturnData *rdata;
    TempData *tdata = new TempData();
    void *ami_mem = 0; /* pointer to cvodes memory block */
    if (tdata == NULL) goto freturn;

    
    if (nx>0) {
        ami_mem = setupAMI(pstatus, udata, tdata);
        if (ami_mem == NULL) goto freturn;
    }

    rdata = initReturnData(udata, pstatus);
    if (rdata == NULL) goto freturn;

    if (nx>0) {
        if (edata == NULL) goto freturn;
    }
    
    *pstatus = 0;
    
    problem = workForwardProblem(udata, tdata, rdata, edata, pstatus, ami_mem, &iroot);
    if(problem)
        goto freturn;

    
    problem = workBackwardProblem(udata, tdata, rdata, edata, pstatus, ami_mem, &iroot, &setupBdone);
    if(problem)
        goto freturn;

freturn:
    storeJacobianAndDerivativeInReturnData(udata, tdata, rdata);
    freeTempDataAmiMem(udata, tdata, ami_mem, setupBdone, *pstatus);
    return rdata;
}
#endif
void processUserData(UserData *udata) {
    /**
     * processUserData initializes fields of the udata struct
     *
     * @param[out] udata pointer to the user data struct @type UserData
     * @return void
     */
    if (nx>0) {
        /* initialise temporary jacobian storage */
        tmp_J = SparseNewMat(nx,nx,nnz,CSC_MAT);
        M_tmp = new realtype[nx*nx]();
        dfdx_tmp = new realtype[nx*nx]();
    }
    if (sensi>0) {
        /* initialise temporary dxdotdp storage */
        tmp_dxdotdp = new realtype[nx*nplist]();
    }
    if (ne>0) {
        /* initialise temporary stau storage */
        stau_tmp = new realtype[nplist]();
    }


    w_tmp = new realtype[nw]();
    dwdx_tmp = new realtype[ndwdx]();
    dwdp_tmp = new realtype[ndwdp]();
}<|MERGE_RESOLUTION|>--- conflicted
+++ resolved
@@ -1080,13 +1080,8 @@
                 ssigmaydata[it + nt*(ip*ny+iy)] = dsigma_ydp[ip*ny+iy];
             }
         } else {
-<<<<<<< HEAD
             for (ip=0; ip<np; ip++) {
                 ssigmaydata[it + nt*(ip*ny+iy)] = 0;
-=======
-            for (ip=0; ip<nplist; ip++) {
-                ssigmaydata[it + nt*(ip*ny+iy)] = amiGetNaN();
->>>>>>> 41255384
             }
         }
     }
