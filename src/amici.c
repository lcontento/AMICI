/**
 * @file   amici.c
 * @brief  core routines for integration
 */


#include <stdio.h>
#include <stdlib.h>
#include <string.h>
#define _USE_MATH_DEFINES /* MS definition of PI and other constants */
#include <math.h>
#ifndef M_PI /* define PI if we still have no definition */
#define M_PI 3.14159265358979323846
#endif

#include "wrapfunctions.h" /* user functions */
#include <include/amici.h> /* amici functions */

/** 
 * @ brief initialise matrix and attach to the field 
 * @ param FIELD name of the field to which the matrix will be attached
 * @ param D1 number of rows in the matrix
 * @ param D2 number of columns in the matrix
 */
#ifndef AMICI_WITHOUT_MATLAB
#define initField2(FIELD,D1,D2) \
mx ## FIELD = mxCreateDoubleMatrix(D1,D2,mxREAL); \
FIELD ## data = mxGetPr(mx ## FIELD); \
mxSetField(mxsol,0,#FIELD,mx ## FIELD)
#else
#define initField2(FIELD,D1,D2) \
mx ## FIELD = malloc(sizeof(double) * D1 * D2); \
FIELD ## data = mx ## FIELD;
#endif

/** 
 * @ brief initialise 3D tensor and attach to the field 
 * @ param FIELD name of the field to which the tensor will be attached
 * @ param D1 number of rows in the tensor
 * @ param D2 number of columns in the tensor
 * @ param D3 number of elements in the third dimension of the tensor
 */
#ifndef AMICI_WITHOUT_MATLAB
#define initField3(FIELD,D1,D2,D3) \
dims ## FIELD[0]=D1; \
dims ## FIELD[1]=D2; \
dims ## FIELD[2]=D3; \
mx ## FIELD = mxCreateNumericArray(3,dims ## FIELD,mxDOUBLE_CLASS,mxREAL); \
FIELD ## data = mxGetPr(mx ## FIELD); \
mxSetField(mxsol,0,#FIELD,mx ## FIELD)
#else
#define initField3(FIELD,D1,D2,D3) \
dims ## FIELD[0]=D1; \
dims ## FIELD[1]=D2; \
dims ## FIELD[2]=D3; \
mx ## FIELD = malloc(sizeof(double) * D1 * D2 * D3); \
FIELD ## data = mx ## FIELD;
#endif

/**
 * @ brief initialise 4D tensor and attach to the field
 * @ param FIELD name of the field to which the tensor will be attached
 * @ param D1 number of rows in the tensor
 * @ param D2 number of columns in the tensor
 * @ param D3 number of elements in the third dimension of the tensor
 * @ param D4 number of elements in the fourth dimension of the tensor
 */
#ifndef AMICI_WITHOUT_MATLAB
#define initField4(FIELD,D1,D2,D3,D4) \
dims ## FIELD[0]=D1; \
dims ## FIELD[1]=D2; \
dims ## FIELD[2]=D3; \
dims ## FIELD[3]=D4; \
mx ## FIELD = mxCreateNumericArray(4,dims ## FIELD,mxDOUBLE_CLASS,mxREAL); \
FIELD ## data = mxGetPr(mx ## FIELD); \
mxSetField(mxsol,0,#FIELD,mx ## FIELD)
#else
#define initField4(FIELD,D1,D2,D3,D4) \
dims ## FIELD[0]=D1; \
dims ## FIELD[1]=D2; \
dims ## FIELD[2]=D3; \
dims ## FIELD[3]=D4; \
mx ## FIELD = malloc(sizeof(double) * D1 * D2 * D3 * D4); \
FIELD ## data = mx ## FIELD;
#endif

/** 
 * @ brief extract information from a property of a matlab class (scalar)
 * @ param OPTION name of the property
 * @ param TYPE class to which the information should be cast
 */
#ifndef AMICI_WITHOUT_MATLAB
#define readOptionScalar(OPTION,TYPE) \
if(mxGetProperty(prhs[3],0,#OPTION)){ \
    OPTION = (TYPE)mxGetScalar(mxGetProperty(prhs[3],0,#OPTION)); \
} else { \
    warnMsgIdAndTxt("AMICI:mex:OPTION","Provided options are not of class amioption!"); \
    return(NULL); \
}
#endif

/** 
 * @ brief extract information from a property of a matlab class (matrix)
 * @ param OPTION name of the property
 */
#ifndef AMICI_WITHOUT_MATLAB
#define readOptionData(OPTION) \
if(mxGetProperty(prhs[3],0,#OPTION)){ \
    OPTION = mxGetData(mxGetProperty(prhs[3],0,#OPTION)); \
} else { \
    warnMsgIdAndTxt("AMICI:mex:OPTION","Provided options are not of class amioption!"); \
    return(NULL); \
}
#endif

#ifdef AMICI_WITHOUT_MATLAB
    typedef double mxArray;
    #define mxMalloc malloc
#endif

/** return value for successful execution */
#define AMI_SUCCESS               0



#ifndef AMICI_WITHOUT_MATLAB
UserData setupUserData(const mxArray *prhs[]) {
    /**
     * @brief setupUserData extracts information from the matlab call and returns the corresponding UserData struct
     * @param[in] prhs: pointer to the array of input arguments @type mxArray
     * @return udata: struct containing all provided user data @type UserData
     */
    
    UserData udata; /* returned udata struct */
    realtype *plistdata; /* input for plist */
    realtype stldetdata; /* input for stldet */
    
    int ip;
    
    /* User udata structure */
    udata = (UserData) mxMalloc(sizeof *udata);
    if (udata == NULL) return(NULL);
    
    init_modeldims(udata);
    
    /* time */
    
    if (!prhs[0]) {
        errMsgIdAndTxt("AMICI:mex:tout","No time vector provided!");
    }
    ts = mxGetPr(prhs[0]);
    
    nt = (int) mxGetM(prhs[0]) * mxGetN(prhs[0]);
    
    /* parameters */
    
    if (!prhs[1]) {
        errMsgIdAndTxt("AMICI:mex:theta","No parameter vector provided!");
    }
    p = mxGetPr(prhs[1]);
    
    /* constants */
    
    if (!prhs[2]) {
        errMsgIdAndTxt("AMICI:mex:kappa","No constant vector provided!");
    }
    k = mxGetPr(prhs[2]);
    
    if (!prhs[3]) {
        errMsgIdAndTxt("AMICI:mex:options","No options provided!");
    }
    
    np = (int) mxGetM(prhs[4]) * mxGetN(prhs[4]);
    
    /* plist */
    if (!prhs[4]) {
        errMsgIdAndTxt("AMICI:mex:plist","No parameter list provided!");
    }
    
    if(prhs[4]) {
        plistdata = mxGetPr(prhs[4]);
    }
    
    plist = mxMalloc(np*sizeof(int));
    for (ip=0; ip<np; ip++) {
        plist[ip] = (int)plistdata[ip];
    }
    
    readOptionScalar(nmaxevent,int)
    readOptionScalar(tstart,double)
    readOptionScalar(atol,double)
    readOptionScalar(rtol,double)
    readOptionScalar(maxsteps,int)
    readOptionScalar(lmm,int)
    readOptionScalar(iter,int)
    readOptionScalar(interpType,int)
    readOptionScalar(linsol,int)
    readOptionScalar(stldet,booleantype)
    
    if(mxGetProperty(prhs[3],0,"id")){ \
        idlist = mxGetData(mxGetProperty(prhs[3],0,"id")); \
    } else { \
        warnMsgIdAndTxt("AMICI:mex:OPTION","Provided options are not of class amioption!"); \
        return(NULL); \
    }
    
    readOptionData(z2event)
    readOptionData(qpositivex)
    readOptionScalar(sensi,int)
    readOptionScalar(ism,int)
    readOptionScalar(sensi_meth,int)
    readOptionScalar(ordering,int)
    
    if(mxGetProperty(prhs[3], 0 ,"sx0")) { sx0data = mxGetPr(mxGetProperty(prhs[3], 0 ,"sx0"));} else { }
    if ((mxGetM(mxGetProperty(prhs[3], 0 ,"sx0")) * mxGetN(mxGetProperty(prhs[3], 0 ,"sx0")))>0) {
        /* check dimensions */
        if(mxGetN(mxGetProperty(prhs[3], 0 ,"sx0")) != np) { errMsgIdAndTxt("AMICI:mex:sx0","Number of rows in sx0 field does not agree with number of model parameters!"); }
        if(mxGetM(mxGetProperty(prhs[3], 0 ,"sx0")) != nx) { errMsgIdAndTxt("AMICI:mex:sx0","Number of columns in sx0 field does not agree with number of model states!"); }
        b_sx0 = TRUE;
    } else {
        b_sx0 = FALSE;
    }
    
    
    
    /* pbar */
    if (!prhs[5]) {
        errMsgIdAndTxt("AMICI:mex:pbar","No parameter scales provided!");
    }
    
    pbar = mxGetPr(prhs[5]);
    
    /* xscale */
    if (!prhs[6]) {
        errMsgIdAndTxt("AMICI:mex:xscale","No state scales provided!");
    }
    
    xbar = mxGetPr(prhs[6]);
    
    if (nx>0) {
        /* initialise temporary jacobian storage */
        tmp_J = NewSparseMat(nx,nx,nnz);
        M_tmp = mxMalloc(nx*nx*sizeof(realtype));
        dfdx_tmp = mxMalloc(nx*nx*sizeof(realtype));
    }
    if (sensi>0) {
        /* initialise temporary dxdotdp storage */
        tmp_dxdotdp = mxMalloc(nx*np*sizeof(realtype));
    }
    if (ne>0) {
        /* initialise temporary stau storage */
        stau_tmp = mxMalloc(np*sizeof(realtype));
    }
    

    w_tmp = mxMalloc(nw*sizeof(realtype));
    dwdx_tmp = mxMalloc(ndwdx*sizeof(realtype));
    dwdp_tmp = mxMalloc(ndwdp*sizeof(realtype));

    
    udata->am_nan_dxdotdp = FALSE;
    udata->am_nan_J = FALSE;
    udata->am_nan_JSparse = FALSE;
    udata->am_nan_xdot = FALSE;
    udata->am_nan_xBdot = FALSE;
    udata->am_nan_qBdot = FALSE;
    
    return(udata);
}
#endif

/* ------------------------------------------------------------------------------------- */
/* ------------------------------------------------------------------------------------- */
/* ------------------------------------------------------------------------------------- */

#ifndef AMICI_WITHOUT_MATLAB
ReturnData setupReturnData(mxArray *plhs[], void *user_data, double *pstatus) {
    /**
     * setupReturnData initialises the return data struct
     * @param[in] plhs user input @type mxArray
     * @param[in] user_data pointer to the user data struct @type UserData
     * @param[out] pstatus pointer to the flag indicating the execution status @type double
     * @return rdata: return data struct @type ReturnData
     */
    ReturnData rdata; /* returned rdata struct */
    UserData udata; /** user udata */
    
    mxArray *mxsol;

/* Here, a new field for the Hessian or the HVP must be inserted */
/* No, this is already done with s2llh */
    const char *field_names_sol[] = {"status","llh","sllh","s2llh","chi2","t","numsteps","numrhsevals","order","numstepsS","numrhsevalsS","rz","z","x","y","srz","sz","sx","sy","s2rz","sigmay","ssigmay","sigmaz","ssigmaz","xdot","J","dydp","dydx","dxdotdp"};
    mxArray *mxstatus;
    mxArray *mxllh;
    mxArray *mxsllh;
    mxArray *mxs2llh;
    mxArray *mxchi2;
    mxArray *mxg;
    mxArray *mxr;
    mxArray *mxt;
    mxArray *mxnumsteps;
    mxArray *mxnumrhsevals;
    mxArray *mxorder;
    mxArray *mxnumstepsS;
    mxArray *mxnumrhsevalsS;
    mxArray *mxrz;
    mxArray *mxz;
    mxArray *mxx;
    mxArray *mxy;
    mxArray *mxsrz;
    mxArray *mxsz;
    mxArray *mxsx;
    mxArray *mxsy;
    mxArray *mxs2rz;
    mxArray *mxsigmay;
    mxArray *mxssigmay;
    mxArray *mxsigmaz;
    mxArray *mxssigmaz;
    mxArray *mxxdot;
    mxArray *mxJ;
    mxArray *mxdydp;
    mxArray *mxdydx;
    mxArray *mxdxdotdp;

    mxArray *mxts;

    mwSize dimssx[] = {0,0,0};
    mwSize dimssy[] = {0,0,0};
    mwSize dimssz[] = {0,0,0};
    mwSize dimssrz[] = {0,0,0};
    mwSize dimss2rz[] = {0,0,0,0};
    mwSize dimssigmay[] = {0,0,0};
    mwSize dimssigmaz[] = {0,0,0};
    mwSize dimsssigmay[] = {0,0,0};
    mwSize dimsssigmaz[] = {0,0,0};
    
    /* this casting is necessary to ensure availability of accessor macros */
    udata = (UserData) user_data;
    
    /* Return rdata structure */
    rdata = (ReturnData) mxMalloc(sizeof *rdata);
    if (rdata == NULL) return(NULL);
    
    mxsol = mxCreateStructMatrix(1,1,29,field_names_sol);
    
    plhs[0] = mxsol;
    
    
    mxstatus = mxCreateDoubleMatrix(1,1,mxREAL);
    
    mxSetPr(mxstatus,pstatus);
    mxSetField(mxsol,0,"status",mxstatus);
    
    initField2(llh,1,1);
    initField2(chi2,1,1);
    /*initField2(g,ng,1);
    initField2(r,ng,1);*/
     
    mxts = mxCreateDoubleMatrix(nt,1,mxREAL);
    tsdata = mxGetPr(mxts);
    mxSetField(mxsol,0,"t",mxts);
    
    initField2(numsteps,nt,1);
    initField2(numrhsevals,nt,1);
    initField2(order,nt,1);
    if(sensi>0){
        initField2(numstepsS,nt,1);
        initField2(numrhsevalsS,nt,1);
    }
    if((nz>0) & (ne>0)){
        initField2(z,nmaxevent,nz);
        initField2(rz,nmaxevent,nz);
        initField2(sigmaz,nmaxevent,nz);
    }
    if(nx>0) {
        initField2(x,nt,nx);
        initField2(xdot,1,nx);
        initField2(J,nx,nx);
    }
    if(ny>0) {
        initField2(y,nt,ny);
        initField2(sigmay,nt,ny);
        if (sensi_meth == AMI_SS) {
            initField2(dydp,ny,np);
            initField2(dydx,ny,nx);
            initField2(dxdotdp,nx,np);
        }
    }
    if(sensi>0) {
        initField2(sllh,np,1);
        if (sensi_meth == AMI_FSA) {
            initField3(sx,nt,nx,np);
            if(ny>0) {
                initField3(sy,nt,ny,np);
                initField3(ssigmay,nt,ny,np);
            }
            if((nz>0) & (ne>0)){
                initField3(srz,nmaxevent,nz,np);
                if(sensi>1){
                    initField4(s2rz,nmaxevent,nz,np,np);
                }
                initField3(sz,nmaxevent,nz,np);
                initField3(ssigmaz,nmaxevent,nz,np);
            }
        }
        if (sensi_meth == AMI_ASA) {
            if(ny>0) {
                initField3(ssigmay,nt,ny,np);
            }
            if((nz>0) & (ne>0)){
                initField3(ssigmaz,nmaxevent,nz,np);
            }
        }
        if(sensi>1) {
            if (ng>1) {
                initField2(s2llh,np,(ng-1));
            }
        }
    }
    
    return(rdata);
}
#endif

/* ------------------------------------------------------------------------------------- */
/* ------------------------------------------------------------------------------------- */
/* ------------------------------------------------------------------------------------- */

#ifndef AMICI_WITHOUT_MATLAB
ExpData setupExpData(const mxArray *prhs[], void *user_data) {
    /**
     * setupExpData initialises the experimental data struct
     * @param[in] prhs user input @type *mxArray
     * @param[in] user_data pointer to the user data struct @type UserData
     * @return edata: experimental data struct @type ExpData
     */
    
    int nmyt, nmyy, nysigmat, nysigmay; /* integers with problem dimensionality */
    int nmzt, nmzy, nzsigmat, nzsigmay; /* integers with problem dimensionality */
    
    char *errmsg;
    
    ExpData edata; /* returned rdata struct */
    UserData udata; /** user udata */
    
    errmsg = (char *)mxMalloc(200*sizeof(char));
    
    udata = (UserData) user_data;
    
    /* Return rdata structure */
    edata = (ExpData) mxMalloc(sizeof *edata);
    if (edata == NULL) return(NULL);
    
    if (!prhs[7]) {
        errMsgIdAndTxt("AMICI:mex:data","No data provided!");
    }
    if (mxGetProperty(prhs[7], 0 ,"Y")) {
        my = mxGetPr(mxGetProperty(prhs[7], 0 ,"Y"));
        nmyy = (int) mxGetN(mxGetProperty(prhs[7], 0 ,"Y"));
        nmyt = (int) mxGetM(mxGetProperty(prhs[7], 0 ,"Y"));
    } else {
        errMsgIdAndTxt("AMICI:mex:data:Y","Field Y not specified as field in data struct!");
    }
    
    if (mxGetProperty(prhs[7], 0 ,"Sigma_Y")) {
        ysigma = mxGetPr(mxGetProperty(prhs[7], 0 ,"Sigma_Y"));
        nysigmay = (int) mxGetN(mxGetProperty(prhs[7], 0 ,"Sigma_Y"));
        nysigmat = (int) mxGetM(mxGetProperty(prhs[7], 0 ,"Sigma_Y"));
    } else {
        errMsgIdAndTxt("AMICI:mex:data:Sigma_Y","Field Sigma_Y not specified as field in data struct!");
    }
    if (mxGetProperty(prhs[7], 0 ,"Z")) {
        mz = mxGetPr(mxGetProperty(prhs[7], 0 ,"Z"));
        nmzy = (int) mxGetN(mxGetProperty(prhs[7], 0 ,"Z"));
        nmzt = (int) mxGetM(mxGetProperty(prhs[7], 0 ,"Z"));
    } else {
        errMsgIdAndTxt("AMICI:mex:data:Z","Field Z not specified as field in data struct!");
    }
    
    if (mxGetProperty(prhs[7], 0 ,"Sigma_Z")) {
        zsigma = mxGetPr(mxGetProperty(prhs[7], 0 ,"Sigma_Z"));
        nzsigmay = (int) mxGetN(mxGetProperty(prhs[7], 0 ,"Sigma_Z"));
        nzsigmat = (int) mxGetM(mxGetProperty(prhs[7], 0 ,"Sigma_Z"));
    } else {
        errMsgIdAndTxt("AMICI:mex:data:Sigma_Z","Field Sigma_Z not specified as field in data struct!");
    }
    
    if (nmyt != nt) {
        sprintf(errmsg,"Number of time-points in data matrix does (%i) not match provided time vector (%i)",nmyt,nt);
        errMsgIdAndTxt("AMICI:mex:data:nty",errmsg);
    }
    
    if (nysigmat != nt) {
        sprintf(errmsg,"Number of time-points in data-sigma matrix (%i) does not match provided time vector (%i)",nysigmat,nt);
        errMsgIdAndTxt("AMICI:mex:data:ntsdy",errmsg);
    }
    
    if (nmyy != nytrue) {
        sprintf(errmsg,"Number of observables in data matrix (%i) does not match model ny (%i)",nmyy,nytrue);
        errMsgIdAndTxt("AMICI:mex:data:nyy",errmsg);
    }
    
    if (nysigmay != nytrue) {
        sprintf(errmsg,"Number of observables in data-sigma matrix (%i) does not match model ny (%i)",nysigmay,nytrue);
        errMsgIdAndTxt("AMICI:mex:data:nysdy",errmsg);
    }
    
    if (nmzt != nmaxevent) {
        sprintf(errmsg,"Number of time-points in event matrix (%i) does not match provided nmaxevent (%i)",nmzt,nmaxevent);
        errMsgIdAndTxt("AMICI:mex:data:nmaxeventnz",errmsg);
    }
    
    if (nzsigmat != nmaxevent) {
        sprintf(errmsg,"Number of time-points in event-sigma matrix (%i) does not match provided nmaxevent (%i)",nzsigmat,nmaxevent);
        errMsgIdAndTxt("AMICI:mex:data:nmaxeventnsdz",errmsg);
    }
    
    if (nmzy != nztrue) {
        sprintf(errmsg,"Number of events in event matrix (%i) does not match provided nz (%i)",nmzy,nztrue);
        errMsgIdAndTxt("AMICI:mex:data:nenz",errmsg);
    }
    
    if (nzsigmay != nztrue) {
        sprintf(errmsg,"Number of events in event-sigma matrix (%i) does not match provided nz (%i)",nzsigmay,nztrue);
        errMsgIdAndTxt("AMICI:mex:data:nensdz",errmsg);
    }
    
    return(edata);
}
#endif
/* ------------------------------------------------------------------------------------- */
/* ------------------------------------------------------------------------------------- */
/* ------------------------------------------------------------------------------------- */

void *setupAMI(int *status, void *user_data, void *temp_data) {
    /**
     * @brief setupAMIs initialises the ami memory object
     * @param[out] status flag indicating success of execution @type *int
     * @param[in] user_data pointer to the user data struct @type UserData
     * @param[in] temp_data pointer to the temporary data struct @type TempData
     * @return ami_mem pointer to the cvodes/idas memory block
     */
    void *ami_mem; /* pointer to ami memory block */
    bool error_corr = TRUE;
    int ip;
    int ix;
    /* this casting is necessary to ensure availability of accessor macros */
    UserData udata; /* user udata */
    TempData tdata; /* user udata */
    udata = (UserData) user_data;
    tdata = (TempData) temp_data;

    
    t = tstart;
    
<<<<<<< HEAD
    r = 0;
    g = 0;
        
=======
    /*
    g = 0.0;
    r = 0.0;
    */
    g = mxMalloc(ng*sizeof(realtype));
    memset(g,0,ng*sizeof(realtype));
    r = mxMalloc(ng*sizeof(realtype));
    memset(r,0,ng*sizeof(realtype));

    
    x = N_VNew_Serial(nx);
    
>>>>>>> 9f4aa72d
    if (nx > 0) {
        
        /* allocate temporary objects */
        x = N_VNew_Serial(nx);
        x_old = N_VNew_Serial(nx);
        dx = N_VNew_Serial(nx); /* only needed for idas */
        dx_old = N_VNew_Serial(nx); /* only needed for idas */
        xdot = N_VNew_Serial(nx);
        xdot_old = N_VNew_Serial(nx);
        Jtmp = NewDenseMat(nx,nx);
        
        if(ne>0) rootsfound = mxMalloc(ne*sizeof(int));
        if(ne>0) rootvals= mxMalloc(ne*sizeof(realtype));
        if(ne>0) rootidx = mxMalloc(nmaxevent*ne*ne*sizeof(int));
        if(ne>0) nroots = mxMalloc(ne*sizeof(int));
        if(ne>0) memset(nroots,0,ne*sizeof(int));
        if(ne>0) discs = mxMalloc(nmaxevent*ne*sizeof(realtype));
        if(ne>0) h = mxMalloc(ne*sizeof(realtype));
        if(ne>0) h_tmp = mxMalloc(ne*sizeof(realtype));
        
        if(ne>0) deltax = mxMalloc(nx*sizeof(realtype));
        if(ne>0) deltasx = mxMalloc(nx*np*sizeof(realtype));
        if(ne>0) deltaxB = mxMalloc(nx*sizeof(realtype));
        if(ne>0) deltaqB = mxMalloc(ng*np*sizeof(realtype));
        
        if(ny>0) sigma_y = mxMalloc(ny*sizeof(realtype));
        if(ny>0) memset(sigma_y,0,ny*sizeof(realtype));
        if(ne>0) sigma_z = mxMalloc(nz*sizeof(realtype));
        if(ne>0) memset(sigma_z,0,nz*sizeof(realtype));
        
        
        /* initialise states */
        
        if (x == NULL) return(NULL);
        *status = fx0(x, udata);
        if (*status != AMI_SUCCESS) return(NULL);
        *status = fdx0(x, dx, udata); /* only needed for idas */
        if (*status != AMI_SUCCESS) return(NULL);
        
        /* initialise heaviside variables */   
        initHeaviside(status,user_data,temp_data);
        
    }
    
    /* Create AMIS object */
    if (lmm>2||lmm<1) {
        errMsgIdAndTxt("AMICI:mex:lmm","Illegal value for lmm!");
    }
    if (iter>2||iter<1) {
        errMsgIdAndTxt("AMICI:mex:iter","Illegal value for iter!");
    }
    ami_mem = AMICreate(lmm, iter);
    if (ami_mem == NULL) return(NULL);
    
    /* Initialize AMIS solver*/
    *status = wrap_init(ami_mem, x, dx, tstart);
    if (*status != AMI_SUCCESS) return(NULL);
    
    /* Specify integration tolerances */
    *status = AMISStolerances(ami_mem, RCONST(rtol), RCONST(atol));
    if(*status != AMI_SUCCESS) return(NULL);
    
    /* Set optional inputs */
    *status = AMISetErrHandlerFn(ami_mem);
    if(*status != AMI_SUCCESS) return(NULL);
    
    /* attaches userdata*/
    *status = AMISetUserData(ami_mem, udata);
    if(*status != AMI_SUCCESS) return(NULL);
    
    /* specify maximal number of steps */
    *status = AMISetMaxNumSteps(ami_mem, maxsteps);
    if(*status != AMI_SUCCESS) return(NULL);
    
    /* activates stability limit detection */
    *status = AMISetStabLimDet(ami_mem, stldet);
    if(*status != AMI_SUCCESS) return(NULL);
    
    if (ne>0) {
        /* activates root detection */
        *status = wrap_RootInit(ami_mem, udata);
        if(*status != AMI_SUCCESS) return(NULL);
    }
    
    /* Attach linear solver module */
    switch (linsol) {
            
            /* DIRECT SOLVERS */
            
        case AMI_DENSE:
            *status = AMIDense(ami_mem, nx);
            if (*status != AMI_SUCCESS) return(NULL);
            
            *status = wrap_SetDenseJacFn(ami_mem);
            if (*status != AMI_SUCCESS) return(NULL);
            
            break;
            
        case AMI_BAND:
            *status = AMIBand(ami_mem, nx, ubw, lbw);
            if (*status != AMI_SUCCESS) return(NULL);
            
            *status = wrap_SetBandJacFn(ami_mem);
            if (*status != AMI_SUCCESS) return(NULL);
            
            break;
            
        case AMI_LAPACKDENSE:
            errMsgIdAndTxt("AMICI:mex:lapack","Solver currently not supported!");
            /* *status = CVLapackDense(ami_mem, nx);
             if (*status != AMI_SUCCESS) return;
             
             *status = wrap_SetDenseJacFn(ami_mem);
             if (*status != AMI_SUCCESS) return;
             
             break;*/
            
        case AMI_LAPACKBAND:
            
            errMsgIdAndTxt("AMICI:mex:lapack","Solver currently not supported!");
            /* *status = CVLapackBand(ami_mem, nx);
             if (*status != AMI_SUCCESS) return;
             
             *status = wrap_SetBandJacFn(ami_mem);
             if (*status != AMI_SUCCESS) return;
             
             break;*/
            
        case AMI_DIAG:
            *status = AMIDiag(ami_mem);
            if (*status != AMI_SUCCESS) return(NULL);
            
            break;
            
            /* ITERATIVE SOLVERS */
            
        case AMI_SPGMR:
            *status = AMISpgmr(ami_mem, PREC_NONE, 5);
            if (*status != AMI_SUCCESS) return(NULL);
            
            *status = wrap_SetJacTimesVecFn(ami_mem);
            if (*status != AMI_SUCCESS) return(NULL);

            break;
            
        case AMI_SPBCG:
            *status = AMISpbcg(ami_mem, PREC_NONE, 5);
            if (*status != AMI_SUCCESS) return(NULL);
            
            *status = wrap_SetJacTimesVecFn(ami_mem);
            if (*status != AMI_SUCCESS) return(NULL);
            
            break;
            
        case AMI_SPTFQMR:
            *status = AMISptfqmr(ami_mem, PREC_NONE, 5);
            if (*status != AMI_SUCCESS) return(NULL);
            
            *status = wrap_SetJacTimesVecFn(ami_mem);
            if (*status != AMI_SUCCESS) return(NULL);
            
            break;
            
            /* SPARSE SOLVERS */
            
        case AMI_KLU:
            *status = AMIKLU(ami_mem, nx, nnz);
            if (*status != AMI_SUCCESS) return(NULL);
            
            *status = wrap_SetSparseJacFn(ami_mem);
            if (*status != AMI_SUCCESS) return(NULL);
        
            *status = AMIKLUSetOrdering(ami_mem, ordering);
            if (*status != AMI_SUCCESS) return(NULL);
            
            break;
            
        default:
            errMsgIdAndTxt("AMICI:mex:solver","Invalid choice of solver!");
            break;
    }
    
    if ( sensi >= 1) {
        
        dydx = mxMalloc(ny*nx*sizeof(realtype));
        memset(dydx,0,ny*nx*sizeof(realtype));
        dydp = mxMalloc(ny*np*sizeof(realtype));
        memset(dydp,0,ny*np*sizeof(realtype));
        
        dsigma_ydp = mxMalloc(ny*np*sizeof(realtype));
        memset(dsigma_ydp,0,ny*np*sizeof(realtype));
        if(ne>0) dsigma_zdp = mxMalloc(nz*np*sizeof(realtype));
        if(ne>0) memset(dsigma_zdp,0,nz*np*sizeof(realtype));
        
        if (sensi_meth == AMI_FSA) {
            
            if(nx>0) {
                
                /* allocate some more temporary storage */
                
                NVsx = N_VCloneVectorArray_Serial(np, x);
                sdx = N_VCloneVectorArray_Serial(np, x);
                if (NVsx == NULL) return(NULL);
                if (sdx == NULL) return(NULL);
                
                /* initialise sensitivities, this can either be user provided or come from the model definition */
                
                if(!b_sx0) {
                    *status = fsx0(NVsx, x, dx, udata);
                    if (*status != AMI_SUCCESS) return(NULL);
                } else {
                    for (ip=0; ip<np; ip++) {
                        sx_tmp = NV_DATA_S(NVsx[plist[ip]]);
                        for (ix=0; ix<nx; ix++) {
                            sx_tmp[ix] = sx0data[ix + nx*plist[ip]];
                        }
                    }
                }
                *status = fsdx0(sdx, x, dx, udata);
                if (*status != AMI_SUCCESS) return(NULL);
                
                /* Activate sensitivity calculations */
                
                *status = wrap_SensInit1(ami_mem, NVsx, sdx, udata);
                if (*status != AMI_SUCCESS) return(NULL);
                
                /* Set sensitivity analysis optional inputs */
                *status = AMISetSensParams(ami_mem, p, pbar, plist);
                if (*status != AMI_SUCCESS) return(NULL);
                
                *status = AMISetSensErrCon(ami_mem, error_corr);
                if (*status != AMI_SUCCESS) return(NULL);
                
                *status = AMISensEEtolerances(ami_mem);
                if (*status != AMI_SUCCESS) return(NULL);
            }
        }
        
        if (sensi_meth == AMI_ASA) {
            
            if(nx>0) {
                /* Allocate space for the adjoint computation */
                
                which = 0;
                
                if(ne>0) x_disc = N_VCloneVectorArray_Serial(ne*nmaxevent, x);
                if(ne>0) xdot_disc = N_VCloneVectorArray_Serial(ne*nmaxevent, x);
                if(ne>0) xdot_old_disc = N_VCloneVectorArray_Serial(ne*nmaxevent, x);
                
                
                /* we always want N_d to be equal to the number of maximal steps, this prevents additional forward passes
                 and thus ensures correctness for systems with discontinuous right hand sides */
                
                *status = AMIAdjInit(ami_mem, maxsteps, interpType);
                if (*status != AMI_SUCCESS) return(NULL);

/* Here, some changes may need to be done, but probably not... */
                llhS0 = mxMalloc(ng*np*sizeof(realtype));
                memset(llhS0,0,ng*np*sizeof(realtype));
                dgdp = mxMalloc(ng*np*sizeof(realtype));
                memset(dgdp,0,ng*np*sizeof(realtype));
                dgdx = mxMalloc(ng*nxtrue*nt*sizeof(realtype));
                memset(dgdx,0,ng*nxtrue*nt*sizeof(realtype));
                if (ne > 0) {
                    dzdp = mxMalloc(nz*np*sizeof(realtype));
                    memset(dzdp,0,nz*np*sizeof(realtype));
                    dzdx = mxMalloc(nz*nx*sizeof(realtype));
                    memset(dzdx,0,nz*nx*sizeof(realtype));
                }
                drdp = mxMalloc(ng*np*nztrue*nmaxevent*sizeof(realtype));
                memset(drdp,0,ng*np*nztrue*nmaxevent*sizeof(realtype));
                drdx = mxMalloc(ng*nx*nztrue*nmaxevent*sizeof(realtype));
                memset(drdx,0,ng*nx*nztrue*nmaxevent*sizeof(realtype));
            }
        }
        
        
        
    }
    
    id = N_VNew_Serial(nx);
    id_tmp = NV_DATA_S(id);
    memcpy(id_tmp,idlist,nx*sizeof(realtype));
    
    *status = AMISetId(ami_mem, id);
    if (*status != AMI_SUCCESS) return(NULL);
    
    *status = AMISetSuppressAlg(ami_mem, TRUE);
    if (*status != AMI_SUCCESS) return(NULL);

    
    return(ami_mem);
}

/* ------------------------------------------------------------------------------------- */
/* ------------------------------------------------------------------------------------- */
/* ------------------------------------------------------------------------------------- */

void setupAMIB(int *status,void *ami_mem, void *user_data, void *temp_data) {
    /**
     * setupAMIB initialises the AMI memory object for the backwards problem
     * @param[out] status flag indicating success of execution @type *int
     * @param[in] ami_mem pointer to the solver memory object of the forward problem
     * @param[in] user_data pointer to the user data struct @type UserData
     * @param[in] temp_data pointer to the temporary data struct @type TempData
     * @return ami_mem pointer to the cvodes/idas memory block for the backward problem
     */
    /* this casting is necessary to ensure availability of accessor macros */
    int ix;
    UserData udata; /* user udata */
    TempData tdata; /* temp tdata */
    udata = (UserData) user_data;
    tdata = (TempData) temp_data;
    
    xB = N_VNew_Serial(nx);
    xB_old = N_VNew_Serial(nx);
    
    dxB = N_VNew_Serial(nx);

/* Hier sollte np*np drinnen stehen.... */    
    xQB = N_VNew_Serial(ng*np);
    xQB_old = N_VNew_Serial(ng*np);
/* Bis hierher...  */
    
    /* write initial conditions */
    if (xB == NULL) return;
    xB_tmp = NV_DATA_S(xB);
    memset(xB_tmp,0,sizeof(realtype)*nx);
    for (ix=0; ix<nx; ix++) {
        xB_tmp[ix] += dgdx[nt-1+ix*nt];
    }
    /*for (ix=0; ix<nxtrue; ix++) {
        for (ig=0; ig<ng; ig++) {
            xB_tmp[ix+ig*nxtrue] += dgdx[nt-1+ix*nt+ig*nxtrue*nt];
        }
    }*/
    
    if (dxB == NULL) return;
    dxB_tmp = NV_DATA_S(dxB);
    memset(dxB_tmp,0,sizeof(realtype)*nx);
    
    if (xQB == NULL) return;
    xQB_tmp = NV_DATA_S(xQB);
/* Change the allocated space for the integral... */
    memset(xQB_tmp,0,sizeof(realtype)*ng*np);
    
    /* create backward problem */
    if (lmm>2||lmm<1) {
        errMsgIdAndTxt("AMICI:mex:lmm","Illegal value for lmm!");
    }
    if (iter>2||iter<1) {
        errMsgIdAndTxt("AMICI:mex:iter","Illegal value for iter!");
    }
/* Does everything stay the same here? */
    /* allocate memory for the backward problem */
    *status = AMICreateB(ami_mem, lmm, iter, &which);
    if (*status != AMI_SUCCESS) return;
    
    
    /* initialise states */
    *status = wrap_binit(ami_mem, which, xB, dxB, t);
    if (*status != AMI_SUCCESS) return;
    
    /* specify integration tolerances for backward problem */
    *status = AMISStolerancesB(ami_mem, which, RCONST(rtol), RCONST(atol));
    if(*status != AMI_SUCCESS) return;
    
    /* Attach user data */
    *status = AMISetUserDataB(ami_mem, which, udata);
    if(*status != AMI_SUCCESS) return;
    
    /* Number of maximal internal steps */
    *status = AMISetMaxNumStepsB(ami_mem, which, 100*maxsteps);
    if(*status != AMI_SUCCESS) return;
    
    switch (linsol) {
            
            /* DIRECT SOLVERS */
            
        case AMI_DENSE:
            *status = AMIDenseB(ami_mem, which, nx);
            if (*status != AMI_SUCCESS) return;
            
            *status = wrap_SetDenseJacFnB(ami_mem, which);
            if (*status != AMI_SUCCESS) return;
            
            break;
            
        case AMI_BAND:
            *status = AMIBandB(ami_mem, which, nx, ubw, lbw);
            if (*status != AMI_SUCCESS) return;
            
            *status = wrap_SetBandJacFnB(ami_mem, which);
            if (*status != AMI_SUCCESS) return;
            
            break;
            
        case AMI_LAPACKDENSE:
            
            /* #if SUNDIALS_BLAS_LAPACK
             *status = CVLapackDenseB(ami_mem, which, nx);
             if (*status != AMI_SUCCESS) return;
             
             *status = wrap_SetDenseJacFnB(ami_mem, which);
             if (*status != AMI_SUCCESS) return;
             #else*/
            errMsgIdAndTxt("AMICI:mex:lapack","Solver currently not supported!");
            /* #endif*/
            break;
            
        case AMI_LAPACKBAND:
            
            
            /* #if SUNDIALS_BLAS_LAPACK
             *status = CVLapackBandB(ami_mem, which, nx, ubw, lbw);
             if (*status != AMI_SUCCESS) return;
             
             *status = wrap_SetBandJacFnB(ami_mem, which);
             if (*status != AMI_SUCCESS) return;
             #else*/
            errMsgIdAndTxt("AMICI:mex:lapack","Solver currently not supported!");
            /* #endif*/
            break;
            break;
            
        case AMI_DIAG:
            *status = AMIDiagB(ami_mem, which);
            if (*status != AMI_SUCCESS) return;
            
            *status = wrap_SetDenseJacFnB(ami_mem, which);
            if (*status != AMI_SUCCESS) return;
            
            break;
            
            /* ITERATIVE SOLVERS */
            
        case AMI_SPGMR:
            *status = AMISpgmrB(ami_mem, which, PREC_NONE, 5);
            if (*status != AMI_SUCCESS) return;
            
            *status = wrap_SetJacTimesVecFnB(ami_mem, which);
            if (*status != AMI_SUCCESS) return;
            
            break;
            
        case AMI_SPBCG:
            *status = AMISpbcgB(ami_mem, which, PREC_NONE, 5);
            if (*status != AMI_SUCCESS) return;
            
            *status = wrap_SetJacTimesVecFnB(ami_mem, which);
            if (*status != AMI_SUCCESS) return;
            
            break;
            
        case AMI_SPTFQMR:
            *status = AMISptfqmrB(ami_mem, which, PREC_NONE, 5);
            if (*status != AMI_SUCCESS) return;
            
            *status = wrap_SetJacTimesVecFnB(ami_mem, which);
            if (*status != AMI_SUCCESS) return;
            
            break;
            
            /* SPARSE SOLVERS */
            
        case AMI_KLU:
            *status = AMIKLUB(ami_mem, which, nx, nnz);
            if (*status != AMI_SUCCESS) return;
            
            *status = wrap_SetSparseJacFnB(ami_mem, which);
            if (*status != AMI_SUCCESS) return;
            
            *status = AMIKLUSetOrderingB(ami_mem, which, ordering);
            if (*status != AMI_SUCCESS) return;
            
            break;
            
        default:
            break;
    }
    
    /* Initialise quadrature calculation */
/* By now, there should be no more changes needed here, right? */
/* Look up how the following routine works, anyway... */
    *status = wrap_qbinit(ami_mem, which, xQB);
    if (*status != AMI_SUCCESS) return;
    
    /* Enable Quadrature Error Control */
    *status = AMISetQuadErrConB(ami_mem, which, TRUE);
    if (*status != AMI_SUCCESS) return;
    
    *status = AMIQuadSStolerancesB(ami_mem, which, RCONST(rtol), RCONST(atol));
    if(*status != AMI_SUCCESS) return;
    
    *status = AMISetStabLimDetB(ami_mem, which, stldet); /* activates stability limit detection */
    if(*status != AMI_SUCCESS) return;
    
}

/* ------------------------------------------------------------------------------------- */
/* ------------------------------------------------------------------------------------- */
/* ------------------------------------------------------------------------------------- */

void getDataSensisFSA(int *status, int it, void *ami_mem, void  *user_data, void *return_data, void *exp_data, void *temp_data) {
    /**
     * getDataSensisFSA extracts data information for forward sensitivity analysis
     *
     * @param[out] status flag indicating success of execution @type *int
     * @param[in] it index of current timepoint @type int
     * @param[in] ami_mem pointer to the solver memory block @type *void
     * @param[in] user_data pointer to the user data struct @type UserData
     * @param[out] return_data pointer to the return data struct @type ReturnData
     * @param[in] exp_data pointer to the experimental data struct @type ExpData
     * @param[out] temp_data pointer to the temporary data struct @type TempData
     * @return void
     */
    
    int ip;
    int iy;
    int ix;
    
    UserData udata; /* user udata */
    ReturnData rdata; /* return rdata */
    ExpData edata; /* exp edata */
    TempData tdata; /* temp tdata */
    udata = (UserData) user_data;
    rdata = (ReturnData) return_data;
    edata = (ExpData) exp_data;
    tdata = (TempData) temp_data;
    
    for(ip=0; ip < np; ip++) {
        if(nx>0) {
            if(ts[it] > tstart) {
                *status = AMIGetSens(ami_mem, &t, NVsx);
                if (*status != AMI_SUCCESS) return;
            }
            
            sx_tmp = NV_DATA_S(NVsx[ip]);
            for(ix=0; ix < nx; ix++) {
                sxdata[(ip*nx + ix)*nt + it] = sx_tmp[ix];
            }
        }
    }
    for (iy=0; iy<nytrue; iy++) {
        if (amiIsNaN(ysigma[iy*nt+it])) {
            *status = fdsigma_ydp(t,dsigma_ydp,udata);
            if (*status != AMI_SUCCESS) return;
        } else {
            for (ip=0; ip<np; ip++) {
                dsigma_ydp[ip*ny+iy] = 0;
            }
        }
        for (ip=0; ip<np; ip++) {
            ssigmaydata[it + nt*(ip*ny+iy)] = dsigma_ydp[ip*ny+iy];
        }
    }
    fdydx(ts[it],it,dydx,x,udata);
    fdydp(ts[it],it,dydp,x,udata);
    fsy(ts[it],it,sydata,dydx,dydp,NVsx,udata);
}

/* ------------------------------------------------------------------------------------- */
/* ------------------------------------------------------------------------------------- */
/* ------------------------------------------------------------------------------------- */

void getDataSensisASA(int *status, int it, void *ami_mem, void  *user_data, void *return_data, void *exp_data, void *temp_data) {
    /**
     * getDataSensisASA extracts data information for adjoint sensitivity analysis
     *
     * @param[out] status flag indicating success of execution @type *int
     * @param[in] it index of current timepoint @type int
     * @param[in] ami_mem pointer to the solver memory block @type *void
     * @param[in] user_data pointer to the user data struct @type UserData
     * @param[out] return_data pointer to the return data struct @type ReturnData
     * @param[in] exp_data pointer to the experimental data struct @type ExpData
     * @param[out] temp_data pointer to the temporary data struct @type TempData
     * @return void
     */
    
    int iy;
    int ip;
    
    UserData udata; /* user udata */
    ReturnData rdata; /* return rdata */
    ExpData edata; /* exp edata */
    TempData tdata; /* temp tdata */
    udata = (UserData) user_data;
    rdata = (ReturnData) return_data;
    edata = (ExpData) exp_data;
    tdata = (TempData) temp_data;
    
    *status = fdydx(ts[it],it,dydx,x,udata);
    if (*status != AMI_SUCCESS) return;
    *status = fdydp(ts[it],it,dydp,x,udata);
    if (*status != AMI_SUCCESS) return;
    for (iy=0; iy<nytrue; iy++) {
        if (amiIsNaN(ysigma[iy*nt+it])) {
            *status = fdsigma_ydp(t,dsigma_ydp,udata);
            if (*status != AMI_SUCCESS) return;
        } else {
            for (ip=0; ip<np; ip++) {
                dsigma_ydp[ip*ny+iy] = 0;
            }
        }
        for (ip=0; ip<np; ip++) {
            ssigmaydata[it + nt*(ip*ny+iy)] = dsigma_ydp[ip*ny+iy];
        }
    }
    fdJydp(ts[it],it,dgdp,ydata,x,dydp,my,sigma_y,dsigma_ydp,udata);
    fdJydx(ts[it],it,dgdx,ydata,x,dydx,my,sigma_y,udata);
}

/* ------------------------------------------------------------------------------------- */
/* ------------------------------------------------------------------------------------- */
/* ------------------------------------------------------------------------------------- */

void getDataOutput(int *status, int it, void *ami_mem, void  *user_data, void *return_data, void *exp_data, void *temp_data) {
    /**
     * getDataOutput extracts output information for data-points
     *
     * @param[out] status flag indicating success of execution @type *int
     * @param[in] it index of current timepoint @type int
     * @param[in] ami_mem pointer to the solver memory block @type *void
     * @param[in] user_data pointer to the user data struct @type UserData
     * @param[out] return_data pointer to the return data struct @type ReturnData
     * @param[in] exp_data pointer to the experimental data struct @type ExpData
     * @param[out] temp_data pointer to the temporary data struct @type TempData
     * @return void
     */
    
    int iy;
    
    UserData udata; /* user udata */
    ReturnData rdata; /* return rdata */
    ExpData edata; /* exp edata */
    TempData tdata; /* temp tdata */
    udata = (UserData) user_data;
    rdata = (ReturnData) return_data;
    edata = (ExpData) exp_data;
    tdata = (TempData) temp_data;
    
    *status = fy(ts[it],it,ydata,x,udata);
    if (*status != AMI_SUCCESS) return;
    
    for (iy=0; iy<nytrue; iy++) {
        /* extract the value for the standard deviation, if the data value is NaN, use
         the parameter value. Store this value in the return struct */
        if (amiIsNaN(ysigma[iy*nt+it])) {
            *status =fsigma_y(t,sigma_y,udata);
            if (*status != AMI_SUCCESS) return;
            
        } else {
            sigma_y[iy] = ysigma[iy*nt+it];
        }
        sigmaydata[iy*nt+it] = sigma_y[iy];
    }
    fJy(t,it,g,ydata,x,my,sigma_y,udata);
    if (sensi >= 1) {
        if (sensi_meth == AMI_FSA) {
            getDataSensisFSA(status, it, ami_mem, udata, rdata, edata, tdata);
        }
        if (sensi_meth == AMI_ASA) {
            getDataSensisASA(status, it, ami_mem, udata, rdata, edata, tdata);
        }
    }
}

/* ------------------------------------------------------------------------------------- */
/* ------------------------------------------------------------------------------------- */
/* ------------------------------------------------------------------------------------- */

void getEventSensisFSA(int *status, int ie, void *ami_mem, void  *user_data, void *return_data, void *temp_data) {
    /**
     * getEventSensisFSA extracts event information for forward sensitivity analysis
     *
     * @param[out] status flag indicating success of execution @type int
     * @param[in] ie index of event type @type int
     * @param[in] ami_mem pointer to the solver memory block @type void
     * @param[in] user_data pointer to the user data struct @type UserData
     * @param[out] return_data pointer to the return data struct @type ReturnData
     * @param[out] temp_data pointer to the temporary data struct @type TempData
     * @return void
     */
    
    /* this casting is necessary to ensure availability of accessor macros */
    UserData udata; /* user udata */
    ReturnData rdata; /* return rdata */
    TempData tdata; /* temp data */
    udata = (UserData) user_data;
    rdata = (ReturnData) return_data;
    tdata = (TempData) temp_data;

    *status = fsz(t,ie,nroots,szdata,x,NVsx,udata);
    if (*status != AMI_SUCCESS) return;

}

/* ------------------------------------------------------------------------------------- */
/* ------------------------------------------------------------------------------------- */
/* ------------------------------------------------------------------------------------- */

void getEventSensisFSA_tf(int *status, int ie, void *ami_mem, void  *user_data, void *return_data, void *temp_data) {
    /**
     * getEventSensisFSA_tf extracts event information for forward sensitivity
     *     analysis for events that happen at the end of the considered interval
     *
     * @param[out] status flag indicating success of execution @type int
     * @param[in] ie index of event type @type int
     * @param[in] ami_mem pointer to the solver memory block @type void
     * @param[in] user_data pointer to the user data struct @type UserData
     * @param[out] return_data pointer to the return data struct @type ReturnData
     * @param[out] temp_data pointer to the temporary data struct @type TempData
     * @return void
     */
    
    /* this casting is necessary to ensure availability of accessor macros */
    UserData udata; /* user udata */
    ReturnData rdata; /* return rdata */
    TempData tdata; /* temp data */
    udata = (UserData) user_data;
    rdata = (ReturnData) return_data;
    tdata = (TempData) temp_data;
    
    *status = fsz_tf(t,ie,nroots,szdata,x,NVsx,udata);
    if (*status != AMI_SUCCESS) return;
    
    *status = fsroot(t,ie,nroots,srzdata,x,NVsx,udata);
    if (*status != AMI_SUCCESS) return;
    
    if(sensi>1) {
        *status = fs2root(t,ie,nroots,s2rzdata,x,NVsx,udata);
        if (*status != AMI_SUCCESS) return;
    }
    
}

/* ------------------------------------------------------------------------------------- */
/* ------------------------------------------------------------------------------------- */
/* ------------------------------------------------------------------------------------- */

void getEventSensisASA(int *status, int ie, void *ami_mem, void  *user_data, void *return_data, void *exp_data, void *temp_data) {
    /**
     * getEventSensisASA extracts event information for adjoint sensitivity analysis
     *
     * @param[out] status flag indicating success of execution @type *int
     * @param[in] ie index of event type @type int
     * @param[in] ami_mem pointer to the solver memory block @type *void
     * @param[in] user_data pointer to the user data struct @type UserData
     * @param[out] return_data pointer to the return data struct @type ReturnData
     * @param[in] exp_data pointer to the experimental data struct @type ExpData
     * @param[out] temp_data pointer to the temporary data struct @type TempData
     * @return void
     */
    int ip;
    int ix;
    int iz;

    UserData udata; /* user udata */
    ReturnData rdata; /* return rdata */
    ExpData edata; /* exp edata */
    TempData tdata; /* temp tdata */
    udata = (UserData) user_data;
    rdata = (ReturnData) return_data;
    edata = (ExpData) exp_data;
    tdata = (TempData) temp_data;

/* See, if you need to change something here. Not clear to me yet... */       
    for (iz=0; iz<nztrue; iz++) {
        if( z2event[iz] == ie ){
            if(!amiIsNaN(mz[iz*nmaxevent+nroots[ie]])) {
                *status = fdzdp(t,ie,dzdp,x,udata);
                if (*status != AMI_SUCCESS) return;
                *status = fdzdx(t,ie,dzdx,x,udata);
                if (*status != AMI_SUCCESS) return;
                /* extract the value for the standard deviation, if the data value is NaN, use
                 the parameter value. Store this value in the return struct */
                if (amiIsNaN(zsigma[nroots[ie] + nmaxevent*iz])) {
                    *status = fsigma_z(t,ie,sigma_z,udata);
                    if (*status != AMI_SUCCESS) return;
                    *status = fdsigma_zdp(t,ie,dsigma_zdp,udata);
                    if (*status != AMI_SUCCESS) return;
                } else {
                    for (ip=0; ip<np; ip++) {
                        dsigma_zdp[iz+nz*ip] = 0;
                    }
                    sigma_z[iz] = zsigma[nroots[ie] + nmaxevent*iz];
                }
                sigmazdata[nroots[ie] + nmaxevent*iz] = sigma_z[iz];
                for (ip=0; ip<np; ip++) {
                    ssigmazdata[nroots[ie] + nmaxevent*(iz+nz*ip)] = dsigma_zdp[iz+nz*ip];
                }
                
                fdJydp(z2event[iz],iz,drdp,zdata,x,dzdp,my,sigma_z,dsigma_zdp,udata);
                fdJydx(z2event[iz],iz,drdx,zdata,x,dzdx,my,sigma_z,udata);
            }
        }
    }
}

/* ------------------------------------------------------------------------------------- */
/* ------------------------------------------------------------------------------------- */
/* ------------------------------------------------------------------------------------- */

void getEventSigma(int *status, int ie, int iz, void *ami_mem, void  *user_data, void *return_data, void *exp_data, void *temp_data) {
    /**
     * getEventSigma extracts fills sigma_z either from the user defined function or from user input
     *
     * @param[out] status flag indicating success of execution @type *int
     * @param[in] ie event type index @type int
     * @param[in] iz event output index @type int
     * @param[in] ami_mem pointer to the solver memory block @type *void
     * @param[in] user_data pointer to the user data struct @type UserData
     * @param[out] return_data pointer to the return data struct @type ReturnData
     * @param[in] exp_data pointer to the experimental data struct @type ExpData
     * @param[out] temp_data pointer to the temporary data struct @type TempData
     * @return void
     */
    UserData udata; /* user udata */
    ReturnData rdata; /* return rdata */
    ExpData edata; /* exp edata */
    TempData tdata; /* temp tdata */
    udata = (UserData) user_data;
    rdata = (ReturnData) return_data;
    edata = (ExpData) exp_data;
    tdata = (TempData) temp_data;
    
    /* extract the value for the standard deviation, if the data value is NaN, use
     the parameter value. Store this value in the return struct */
    if (amiIsNaN(zsigma[nroots[ie] + nmaxevent*iz])) {
        *status = fsigma_z(t,ie,sigma_z,udata);
        if (*status != AMI_SUCCESS) return;
    } else {
        sigma_z[iz] = zsigma[nroots[ie] + nmaxevent*iz];
    }
    sigmazdata[nroots[ie] + nmaxevent*iz] = sigma_z[iz];
    
}

/* ------------------------------------------------------------------------------------- */
/* ------------------------------------------------------------------------------------- */
/* ------------------------------------------------------------------------------------- */

void getEventObjective(int *status, int ie, void *ami_mem, void  *user_data, void *return_data, void *exp_data, void *temp_data) {
    /**
     * getEventObjective updates the objective function on the occurence of an event
     *
     * @param[out] status flag indicating success of execution @type *int
     * @param[in] ie event type index @type int
     * @param[in] ami_mem pointer to the solver memory block @type *void
     * @param[in] user_data pointer to the user data struct @type UserData
     * @param[out] return_data pointer to the return data struct @type ReturnData
     * @param[in] exp_data pointer to the experimental data struct @type ExpData
     * @param[out] temp_data pointer to the temporary data struct @type TempData
     * @return void
     */
    int iz,ip;
    
    UserData udata; /* user udata */
    ReturnData rdata; /* return rdata */
    ExpData edata; /* exp edata */
    TempData tdata; /* temp tdata */
    udata = (UserData) user_data;
    rdata = (ReturnData) return_data;
    edata = (ExpData) exp_data;
    tdata = (TempData) temp_data;
    
    for (iz=0; iz<nztrue; iz++) {
        if(z2event[iz] == ie) {
            getEventSigma(status, ie, iz, ami_mem, user_data, return_data, exp_data, temp_data);
<<<<<<< HEAD
            if(!amiIsNaN(mz[iz*nmaxevent+nroots[ie]])) {
                r += 0.5*log(2*pi*pow(zsigma[nroots[ie] + nmaxevent*iz],2)) + 0.5*pow( ( zdata[nroots[ie] + nmaxevent*iz] - mz[nroots[ie] + nmaxevent*iz] )/zsigma[iz] , 2);
=======
            if(!mxIsNaN(mz[iz*nmaxevent+nroots[ie]])) {
                
                r[0] += 0.5*log(2*pi*pow(zsigma[nroots[ie] + nmaxevent*iz],2)) + 0.5*pow( ( zdata[nroots[ie] + nmaxevent*iz] - mz[nroots[ie] + nmaxevent*iz] )/zsigma[iz] , 2);
>>>>>>> 9f4aa72d
                *chi2data += pow( ( zdata[nroots[ie] + nmaxevent*iz] - mz[nroots[ie] + nmaxevent*iz] )/zsigma[iz] , 2);
            }
        }
    }
    
}

/* ------------------------------------------------------------------------------------- */
/* ------------------------------------------------------------------------------------- */
/* ------------------------------------------------------------------------------------- */

void getEventOutput(int *status, realtype *tlastroot, void *ami_mem, void  *user_data, void *return_data, void *exp_data, void *temp_data) {
    /**
     * getEventOutput extracts output information for events
     *
     * @param[out] status flag indicating success of execution @type *int
     * @param[in] tlastroot timepoint of last occured event @type *realtype
     * @param[in] ami_mem pointer to the solver memory block @type *void
     * @param[in] user_data pointer to the user data struct @type UserData
     * @param[out] return_data pointer to the return data struct @type ReturnData
     * @param[in] exp_data pointer to the experimental data struct @type ExpData
     * @param[out] temp_data pointer to the temporary data struct @type TempData
     * @return void
     */
    int iz;
    int ie;
    
    UserData udata; /* user udata */
    ReturnData rdata; /* return rdata */
    ExpData edata; /* exp edata */
    TempData tdata; /* temp tdata */
    udata = (UserData) user_data;
    rdata = (ReturnData) return_data;
    edata = (ExpData) exp_data;
    tdata = (TempData) temp_data;
    
    
    /* EVENT OUTPUT */
    for (ie=0; ie<ne; ie++){ /* only look for roots of the rootfunction not discontinuities */
        if (nroots[ie]<nmaxevent) {
            if(rootsfound[ie] != 0) {
                *status = fz(t,ie,nroots,zdata,x,udata);
                if (*status != AMI_SUCCESS) return;
                
                for (iz=0; iz<nztrue; iz++) {
                    if(z2event[iz] == ie) {
                        getEventSigma(status, ie, iz, ami_mem,user_data,return_data,exp_data,temp_data);
                        if (*status != AMI_SUCCESS) return;
                    }
                }

                getEventObjective(status, ie, ami_mem, user_data, return_data, exp_data, temp_data);
                if (*status != AMI_SUCCESS) return;                
                
                if (sensi >= 1) {
                    if(sensi_meth == AMI_ASA) {
                        getEventSensisASA(status, ie, ami_mem, udata, rdata, edata, tdata);
                        if (*status != AMI_SUCCESS) return;
                    } else {
                        getEventSensisFSA(status, ie, ami_mem, udata, rdata, tdata);
                        if (*status != AMI_SUCCESS) return;
                    }
                }
                
                nroots[ie]++;
            }
        }
    }
    return;
}

/* ------------------------------------------------------------------------------------- */
/* ------------------------------------------------------------------------------------- */
/* ------------------------------------------------------------------------------------- */

void fillEventOutput(int *status, void *ami_mem, void  *user_data, void *return_data, void *exp_data, void *temp_data) {
    /**
     * fillEventOutput fills missing roots at last timepoint
     *
     * @param[out] status flag indicating success of execution @type *int
     * @param[in] ami_mem pointer to the solver memory block @type *void
     * @param[in] user_data pointer to the user data struct @type UserData
     * @param[out] return_data pointer to the return data struct @type ReturnData
     * @param[in] exp_data pointer to the experimental data struct @type ExpData
     * @param[out] temp_data pointer to the temporary data struct @type TempData
     * @return void
     */
    
    int ie;
    
    UserData udata; /* user udata */
    ReturnData rdata; /* return rdata */
    ExpData edata; /* exp edata */
    TempData tdata; /* temp tdata */
    udata = (UserData) user_data;
    rdata = (ReturnData) return_data;
    edata = (ExpData) exp_data;
    tdata = (TempData) temp_data;
    
    froot(t,x,dx,rootvals,user_data);
    
    
    /* EVENT OUTPUT */
    if (nztrue>0) {
        for (ie=0; ie<ne; ie++){ /* only look for roots of the rootfunction not discontinuities */
            while (nroots[ie]<nmaxevent) {
                *status = fz(t,ie,nroots,zdata,x,udata);
                if (*status != AMI_SUCCESS) return;
                
                
                rzdata[nroots[ie]+ie] = rootvals[ie];
                
                
                getEventObjective(status, ie, ami_mem, user_data, return_data, exp_data, temp_data);
                if (*status != AMI_SUCCESS) return;
                
                if (sensi >= 1) {
                    if(sensi_meth == AMI_ASA) {
                        getEventSensisASA(status, ie, ami_mem, udata, rdata, edata, tdata);
                        if (*status != AMI_SUCCESS) return;
                    } else {
                        getEventSensisFSA_tf(status, ie, ami_mem, udata, rdata, tdata);
                        if (*status != AMI_SUCCESS) return;
                    }
                }
                
                nroots[ie]++;
            }
        }
    }
}

/* ------------------------------------------------------------------------------------- */
/* ------------------------------------------------------------------------------------- */
/* ------------------------------------------------------------------------------------- */

void handleDataPoint(int *status, int it, void *ami_mem, void  *user_data, void *return_data, void *exp_data, void *temp_data) {
    /**
     * handleDataPoint executes everything necessary for the handling of data points
     *
     * @param[out] status flag indicating success of execution @type *int
     * @param[in] it index of data point @type int
     * @param[in] ami_mem pointer to the solver memory block @type *void
     * @param[in] user_data pointer to the user data struct @type UserData
     * @param[out] return_data pointer to the return data struct @type ReturnData
     * @param[in] exp_data pointer to the experimental data struct @type ExpData
     * @param[out] temp_data pointer to the temporary data struct @type TempData
     * @return void
     */
    
    int ix;
    
    UserData udata; /* user udata */
    ReturnData rdata; /* return rdata */
    ExpData edata; /* exp edata */
    TempData tdata; /* temp tdata */
    udata = (UserData) user_data;
    rdata = (ReturnData) return_data;
    edata = (ExpData) exp_data;
    tdata = (TempData) temp_data;
    
    
    tsdata[it] = ts[it];
    if (nx>0) {
        x_tmp = NV_DATA_S(x);
        for (ix=0; ix<nx; ix++) {
            xdata[it+nt*ix] = x_tmp[ix];
        }
        
        if (it == nt-1) {
            if( sensi_meth == AMI_SS) {
                
                *status = fdxdotdp(t,dxdotdpdata,x,dx,udata);
                if (*status != AMI_SUCCESS) return;
                *status = fdydp(ts[it],it,dydpdata,x,udata);
                if (*status != AMI_SUCCESS) return;
                *status = fdydx(ts[it],it,dydxdata,x,udata);
                if (*status != AMI_SUCCESS) return;
            }
        }
        
        if(ts[it] > tstart) {
            getDiagnosis(status, it, ami_mem, udata, rdata);
            if (*status != AMI_SUCCESS) return;
        }
    }
    
    getDataOutput(status, it, ami_mem, udata, rdata, edata, tdata);
}

/* ------------------------------------------------------------------------------------- */
/* ------------------------------------------------------------------------------------- */
/* ------------------------------------------------------------------------------------- */

void handleDataPointB(int *status, int it, void *ami_mem, void  *user_data, void *return_data, void *temp_data) {
    /**
     * handleDataPoint executes everything necessary for the handling of data points for the backward problems
     *
     * @param[out] status flag indicating success of execution @type *int
     * @param[in] it index of data point @type int
     * @param[in] ami_mem pointer to the solver memory block @type *void
     * @param[in] user_data pointer to the user data struct @type UserData
     * @param[out] return_data pointer to the return data struct @type ReturnData
     * @param[out] temp_data pointer to the temporary data struct @type TempData
     * @return void
     */
    
    int ix;
    
    UserData udata; /* user udata */
    TempData tdata; /* temp tdata */
    udata = (UserData) user_data;
    tdata = (TempData) temp_data;
    
/* See, if things need to be changed here... */    
    xB_tmp = NV_DATA_S(xB);
    for (ix=0; ix<nx; ix++) {
/* Hier muss nur ein erster Teil verwendet werden.... */
        xB_tmp[ix] += dgdx[it+ix*nt];
    }
    getDiagnosisB(status,it,ami_mem,user_data,return_data,temp_data);
}

/* ------------------------------------------------------------------------------------- */
/* ------------------------------------------------------------------------------------- */
/* ------------------------------------------------------------------------------------- */

void handleEvent(int *status, int *iroot, realtype *tlastroot, void *ami_mem, void  *user_data, void *return_data, void *exp_data, void *temp_data, int seflag) {
    /**
     * handleEvent executes everything necessary for the handling of events
     *
     * @param[out] status flag indicating success of execution @type *int
     * @param[out] iroot index of event @type int
     * @param[out] tlastroot pointer to the timepoint of the last event @type *realtype
     * @param[in] ami_mem pointer to the solver memory block @type *void
     * @param[in] user_data pointer to the user data struct @type UserData
     * @param[out] return_data pointer to the return data struct @type ReturnData
     * @param[in] exp_data pointer to the experimental data struct @type ExpData
     * @param[out] temp_data pointer to the temporary data struct @type TempData
     * @return void
     */
    int ie;
    int secondevent = 0;
    
    UserData udata; /* user udata */
    ReturnData rdata; /* return rdata */
    ExpData edata; /* exp edata */
    TempData tdata; /* temp tdata */
    udata = (UserData) user_data;
    rdata = (ReturnData) return_data;
    edata = (ExpData) exp_data;
    tdata = (TempData) temp_data;
    
    /* store heaviside information at event occurence */
    froot(t,x,dx,rootvals,user_data);
    for (ie = 0; ie<ne; ie++) {
        h_tmp[ie] = rootvals[ie];
    }
    
    if (seflag == 0) {
        *status = AMIGetRootInfo(ami_mem, rootsfound);
        if (*status != AMI_SUCCESS) return;
    }
    
    if (*iroot<nmaxevent*ne) {
        for (ie=0; ie<ne; ie++) {
            rootidx[*iroot*ne + ie] = rootsfound[ie];
        }
    }
    
    /* only extract in the first event fired */
    if (seflag == 0) {
        if(sensi >= 1){
            if (sensi_meth == AMI_FSA) {
                *status = AMIGetSens(ami_mem, &t, NVsx);
                if (*status != AMI_SUCCESS) return;
            }
        }
    }
    
    /* only check this in the first event fired, otherwise this will always be true */
    if (seflag == 0) {
        if (t == *tlastroot) {
<<<<<<< HEAD
            warnMsgIdAndTxt("AMICI:mex:STUCK_EVENT","AMICI is stuck in an event, as the initial step-size after the event is too small. To fix this, increase absolute and relative tolerances!");
            *status = -99;
            return;
=======
            /* we are stuck in a root => turn off rootfinding */
            /* at some point we should find a more intelligent solution here, and turn on rootfinding again after some time */
            AMIRootInit(ami_mem, 0, NULL);
>>>>>>> 9f4aa72d
        }
        *tlastroot = t;
    }
    
    getEventOutput(status, tlastroot, ami_mem, udata, rdata, edata, tdata);
    if (*status != AMI_SUCCESS) return;
    
    /* if we need to do forward sensitivities later on we need to store the old x and the old xdot */
    if(sensi >= 1){
        /* store x and xdot to compute jump in sensitivities */
        N_VScale(1.0,x,x_old);
        if (sensi_meth == AMI_FSA) {
            *status = fxdot(t,x,dx,xdot,udata);
            N_VScale(1.0,xdot,xdot_old);
            N_VScale(1.0,dx,dx_old);
            
            /* compute event-time derivative only for primary events, we get into trouble with multiple simultaneously firing events here (but is this really well defined then?), in that case just use the last ie and hope for the best. */
            if (seflag == 0) {
                for (ie = 0; ie<ne; ie++) {
                    if(rootsfound[ie] != 0) {
                        fstau(t,ie,stau_tmp,x,NVsx,user_data);
                    }
                }
            }
        }
        
        if (sensi_meth == AMI_ASA) {
            /* store x to compute jump in discontinuity */
/* Not clear to me, if something should be different here: rather not... */
            N_VScale(1.0,x,x_disc[*iroot]);
            N_VScale(1.0,xdot,xdot_disc[*iroot]);
            N_VScale(1.0,xdot_old,xdot_old_disc[*iroot]);
        }
    }
    
    updateHeaviside(status, udata, tdata);
    if (*status != AMI_SUCCESS) return;
    
    applyEventBolus(status, ami_mem, udata, tdata);
    if (*status != AMI_SUCCESS) return;
    
    if (*iroot<nmaxevent*ne) {
        discs[*iroot] = t;
        (*iroot)++;
    } else {
        warnMsgIdAndTxt("AMICI:mex:TOO_MUCH_EVENT","Event was recorded but not reported as the number of occured events exceeded (nmaxevents)*(number of events in model definition)!");
        *status = AMIReInit(ami_mem, t, x, dx); /* reinitialise so that we can continue in peace */
        return;
    }
    
    if(sensi >= 1){
        if (sensi_meth == AMI_FSA) {
            
            /* compute the new xdot  */
            *status = fxdot(t,x,dx,xdot,udata);
            if (*status != AMI_SUCCESS) return;
            
            applyEventSensiBolusFSA(status, ami_mem, udata, tdata);
            if (*status != AMI_SUCCESS) return;
        }
    }
    
    /* check whether we need to fire a secondary event */
    froot(t,x,dx,rootvals,user_data);
    for (ie = 0; ie<ne; ie++) {
        /* the same event should not trigger itself */
        if (rootsfound[ie] == 0 ) {
            /* check whether there was a zero-crossing */
            if( 0 > h_tmp[ie]*rootvals[ie]) {
                if (h_tmp[ie]<rootvals[ie]) {
                    rootsfound[ie] = 1;
                } else {
                    rootsfound[ie] = -1;
                }
                secondevent++;
            } else {
                rootsfound[ie] = 0;
            }
        } else {
            /* don't fire the same event again */
            rootsfound[ie] = 0;
        }
    }
    /* fire the secondary event */
    if(secondevent>0) {
        handleEvent(status, iroot, tlastroot, ami_mem, udata, rdata, edata, tdata, secondevent);
    }
    
    /* only reinitialise in the first event fired */
    if (seflag == 0) {
        *status = AMIReInit(ami_mem, t, x, dx);
        if (*status != AMI_SUCCESS) return;
        
        /* make time derivative consistent */
        *status = AMICalcIC(ami_mem, t);
        if (*status != AMI_SUCCESS) return;
    }

/* I don't get the meaning of those double if's ... */    
    if(sensi >= 1){
        if (sensi_meth == AMI_FSA) {
            if(sensi >= 1){
                if (sensi_meth == AMI_FSA) {
                    if (seflag == 0) {
                        *status = AMISensReInit(ami_mem, ism, NVsx, sdx);
                        if (*status != AMI_SUCCESS) return;
                    }
                }
            }
        }
    }
    
    return;
    
}

/* ------------------------------------------------------------------------------------- */
/* ------------------------------------------------------------------------------------- */
/* ------------------------------------------------------------------------------------- */

void handleEventB(int *status, int iroot, void *ami_mem, void  *user_data, void *temp_data) {
    /**
     * handleEventB executes everything necessary for the handling of events for the backward problem
     *
     * @param[out] status flag indicating success of execution @type *int
     * @param[out] iroot index of event @type int
     * @param[in] ami_mem pointer to the solver memory block @type *void
     * @param[in] user_data pointer to the user data struct @type UserData
     * @param[out] temp_data pointer to the temporary data struct @type TempData
     * @return cv_status updated status flag @type int
     */
    
    int ie;
    int ix;
    int ip;
    int ig;
    
    UserData udata; /* user udata */
    TempData tdata; /* temp tdata */
    udata = (UserData) user_data;
    tdata = (TempData) temp_data;
    
    /* store current values */
    N_VScale(1.0,xB,xB_old);
    N_VScale(1.0,xQB,xQB_old);
    
    xB_tmp = NV_DATA_S(xB);
    xQB_tmp = NV_DATA_S(xQB);
    
    for (ie=0; ie<ne; ie++) {
        
        if (rootidx[iroot*ne + ie] != 0) {
            *status = fdeltaqB(t,ie,deltaqB,x_disc[iroot],xB_old,xQB_old,xdot_disc[iroot],xdot_old_disc[iroot],udata);
            if (*status != AMI_SUCCESS) return;
            *status = fdeltaxB(t,ie,deltaxB,x_disc[iroot],xB_old,xdot_disc[iroot],xdot_old_disc[iroot],udata);
            if (*status != AMI_SUCCESS) return;

/* Hier wohl auch ein change nur bis nxtrue... */
            for (ix=0; ix<nx; ix++) {
                xB_tmp[ix] += deltaxB[ix];
                if (nz>0) {
                    xB_tmp[ix] += drdx[nroots[ie] + nmaxevent*ix];
                }
            }

/* Maybe this will need a change */            
            for (ig=0; ig<ng; ig++) {
                for (ip=0; ip<np; ip++) {
                    xQB_tmp[ig*np+ip] += deltaqB[ig*np+ip];
                }
            }
            nroots[ie]--;
            
        }
    }
    
    updateHeavisideB(status, iroot, udata, tdata);
}

/* ------------------------------------------------------------------------------------- */
/* ------------------------------------------------------------------------------------- */
/* ------------------------------------------------------------------------------------- */

realtype getTnext(realtype *troot, int iroot, realtype *tdata, int it, void *user_data) {
    /**
     * getTnext computes the next timepoint to integrate to. This is the maximum of
     * tdata and troot but also takes into account if it<0 or iroot<0 where these expressions
     * do not necessarily make sense
     *
     * @param[in] troot timepoint of next event @type realtype
     * @param[in] iroot index of next event @type int
     * @param[in] tdata timepoint of next data point @type realtype
     * @param[in] it index of next data point @type int
     * @param[in] user_data pointer to the user data struct @type UserData
     * @return tnext next timepoint @type realtype
     */
    
    realtype tnext;
    
    UserData udata; /* user udata */
    udata = (UserData) user_data;
    
    if (it<0) {
        tnext = troot[iroot];
    } else {
        if (iroot<0) {
            tnext = tdata[it];
        } else {
            if (ne>0) {
                if (troot[iroot]>tdata[it]) {
                    tnext = troot[iroot];
                } else {
                    tnext = tdata[it];
                }
            } else {
                tnext = tdata[it];
            }
        }
    }
    
    return(tnext);
    
}

/* ------------------------------------------------------------------------------------- */
/* ------------------------------------------------------------------------------------- */
/* ------------------------------------------------------------------------------------- */

void applyEventBolus(int *status, void *ami_mem, void  *user_data, void *temp_data) {
    /**
     * applyEventBolus applies the event bolus to the current state
     *
     * @param[out] status flag indicating success of execution @type *int
     * @param[in] ami_mem pointer to the solver memory block @type *void
     * @param[in] user_data pointer to the user data struct @type UserData
     * @param[out] temp_data pointer to the temporary data struct @type TempData
     * @return void
     */
    
    int ix;
    int ie;

    UserData udata; /* user udata */
    TempData tdata; /* temp tdata */
    udata = (UserData) user_data;
    tdata = (TempData) temp_data;
    
    for (ie=0; ie<ne; ie++){
        if(rootsfound[ie] != 0) {
            *status = fdeltax(t,ie,deltax,x,xdot,xdot_old,user_data);
            
            x_tmp = NV_DATA_S(x);
            for (ix=0; ix<nx; ix++) {
                x_tmp[ix] += deltax[ix];
            }
        }
    }
}

/* ------------------------------------------------------------------------------------- */
/* ------------------------------------------------------------------------------------- */
/* ------------------------------------------------------------------------------------- */

void applyEventSensiBolusFSA(int *status, void *ami_mem, void  *user_data, void *temp_data) {
    /**
     * applyEventSensiBolusFSA applies the event bolus to the current sensitivities
     *
     * @param[out] status flag indicating success of execution @type *int
     * @param[in] ami_mem pointer to the solver memory block @type *void
     * @param[in] user_data pointer to the user data struct @type UserData
     * @param[out] temp_data pointer to the temporary data struct @type TempData
     * @return void
     */
    
    int ix;
    int ip;
    int ie;
    
    UserData udata; /* user udata */
    TempData tdata; /* temp tdata */
    udata = (UserData) user_data;
    tdata = (TempData) temp_data;
    
    for (ie=0; ie<ne; ie++){
        if(rootsfound[ie] != 0) {
            *status = fdeltasx(t,ie,deltasx,x_old,xdot,xdot_old,NVsx,user_data);
            
            for (ip=0; ip<np; ip++) {
                sx_tmp = NV_DATA_S(NVsx[plist[ip]]);
                for (ix=0; ix<nx; ix++) {
                    sx_tmp[ix] += deltasx[ix + nx*ip];
                }
            }
        }
    }
}

/* ------------------------------------------------------------------------------------- */
/* ------------------------------------------------------------------------------------- */
/* ------------------------------------------------------------------------------------- */

void initHeaviside(int *status, void  *user_data, void *temp_data) {
    /**
     * initHeaviside initialises the heaviside variables h at the intial time t0
     * heaviside variables activate/deactivate on event occurences
     *
     * @param[out] status flag indicating success of execution @type *int
     * @param[in] user_data pointer to the user data struct @type UserData
     * @param[out] temp_data pointer to the temporary data struct @type TempData
     * @return void
     */
    
    int ie;
    
    UserData udata; /* user udata */
    TempData tdata; /* temp tdata */
    udata = (UserData) user_data;
    tdata = (TempData) temp_data;
    
    froot(t,x,dx,rootvals,user_data);
    
    for (ie = 0; ie<ne; ie++) {
        if (rootvals[ie]<0) {
            h[ie] = 0.0;
        } else {
            h[ie] = 1.0;
        }
    }
}

/* ------------------------------------------------------------------------------------- */
/* ------------------------------------------------------------------------------------- */
/* ------------------------------------------------------------------------------------- */

void updateHeaviside(int *status, void  *user_data, void *temp_data) {
    /**
     * updateHeaviside updates the heaviside variables h on event occurences
     *
     * @param[out] status flag indicating success of execution @type *int
     * @param[in] user_data pointer to the user data struct @type UserData
     * @param[out] temp_data pointer to the temporary data struct @type TempData
     * @return void
     */
    
    int ie;
    
    UserData udata; /* user udata */
    TempData tdata; /* temp tdata */
    udata = (UserData) user_data;
    tdata = (TempData) temp_data;
    
    /* rootsfound provides the direction of the zero-crossing, so adding it will give
     the right update to the heaviside variables */
    
    for (ie = 0; ie<ne; ie++) {
        h[ie] += rootsfound[ie];
    }
}

/* ------------------------------------------------------------------------------------- */
/* ------------------------------------------------------------------------------------- */
/* ------------------------------------------------------------------------------------- */

void updateHeavisideB(int *status, int iroot, void  *user_data, void *temp_data) {
    /**
     * updateHeavisideB updates the heaviside variables h on event occurences for the backward problem
     *
     * @param[out] status flag indicating success of execution @type *int
     * @param[in] iroot discontinuity occurance index @type int
     * @param[in] user_data pointer to the user data struct @type UserData
     * @param[out] temp_data pointer to the temporary data struct @type TempData
     * @return void
     */
    
    int ie;
    
    UserData udata; /* user udata */
    TempData tdata; /* temp tdata */
    udata = (UserData) user_data;
    tdata = (TempData) temp_data;
    
    /* rootsfound provides the direction of the zero-crossing, so adding it will give
     the right update to the heaviside variables */
    
    for (ie = 0; ie<ne; ie++) {
        h[ie] -= rootidx[iroot*ne + ie];
    }
}

/* ------------------------------------------------------------------------------------- */
/* ------------------------------------------------------------------------------------- */
/* ------------------------------------------------------------------------------------- */

void getDiagnosis(int *status,int it, void *ami_mem, void  *user_data, void *return_data) {
    /**
     * getDiagnosis extracts diagnosis information from solver memory block and writes them into the return data struct
     *
     * @param[out] status flag indicating success of execution @type *int
     * @param[in] it time-point index @type int
     * @param[in] ami_mem pointer to the solver memory block @type *void
     * @param[in] user_data pointer to the user data struct @type UserData
     * @param[out] return_data pointer to the return data struct @type ReturnData
     * @return void
     */
    long int numsteps;
    long int numrhsevals;
    int order;

    UserData udata; /* user udata */
    ReturnData rdata; /* return rdata */
    udata = (UserData) user_data;
    rdata = (ReturnData) return_data;
    
    *status = AMIGetNumSteps(ami_mem, &numsteps);
    if (*status != AMI_SUCCESS) return;
    numstepsdata[it] = (realtype)numsteps;
   
    *status = AMIGetNumRhsEvals(ami_mem, &numrhsevals);
    if (*status != AMI_SUCCESS) return;
    numrhsevalsdata[it] = (realtype)numrhsevals;
   
    *status = AMIGetLastOrder(ami_mem, &order);
    if (*status != AMI_SUCCESS) return;
    orderdata[it] = (realtype)order;

}

/* ------------------------------------------------------------------------------------- */
/* ------------------------------------------------------------------------------------- */
/* ------------------------------------------------------------------------------------- */

void getDiagnosisB(int *status,int it, void *ami_mem, void  *user_data, void *return_data, void *temp_data) {
    /**
     * getDiagnosisB extracts diagnosis information from solver memory block and writes them into the return data struct for the backward problem
     *
     * @param[out] status flag indicating success of execution @type *int
     * @param[in] it time-point index @type int
     * @param[in] ami_mem pointer to the solver memory block @type *void
     * @param[in] user_data pointer to the user data struct @type UserData
     * @param[out] return_data pointer to the return data struct @type ReturnData
     * @param[out] temp_data pointer to the temporary data struct @type TempData
     * @return void
     */
    long int numsteps;
    long int numrhsevals;
    
    void *ami_memB;
    
    UserData udata; /* user udata */
    ReturnData rdata; /* return rdata */
    TempData tdata; /* temp tdata */
    udata = (UserData) user_data;
    rdata = (ReturnData) return_data;
    tdata = (TempData) temp_data;
    
    ami_memB = AMIGetAdjBmem(ami_mem, which);
    
    *status = AMIGetNumSteps(ami_memB, &numsteps);
    if (*status != AMI_SUCCESS) return;
    numstepsSdata[it] = (realtype)numsteps;
    
    *status = AMIGetNumRhsEvals(ami_memB, &numrhsevals);
    if (*status != AMI_SUCCESS) return;
    numrhsevalsSdata[it] = (realtype)numrhsevals;
    
}


#ifdef AMICI_WITHOUT_MATLAB

void initUserDataFields(UserData* user_data, ReturnData rdata, int *pstatus) {
    UserData udata; /** user udata */

    double *mxstatus;
    double *mxllh;
    double *mxsllh;
    double *mxs2llh;
    double *mxchi2;
    double *mxnumsteps;
    double *mxnumrhsevals;
    double *mxorder;
    double *mxnumstepsS;
    double *mxnumrhsevalsS;
    double *mxrz;
    double *mxz;
    double *mxx;
    double *mxy;
    double *mxsrz;
    double *mxsz;
    double *mxsx;
    double *mxsy;
    double *mxs2rz;
    double *mxsigmay;
    double *mxssigmay;
    double *mxsigmaz;
    double *mxssigmaz;
    double *mxxdot;
    double *mxJ;
    double *mxdydp;
    double *mxdydx;
    double *mxdxdotdp;
    double *mxts;

    llhdata = sllhdata = s2llhdata = chi2data = numstepsdata = numrhsevalsdata = orderdata = numstepsSdata =
            numrhsevalsSdata = rzdata = zdata = xdata = ydata = srzdata = szdata = sxdata = sydata = s2rzdata =
            sigmaydata = ssigmaydata = sigmazdata = ssigmazdata = xdotdata = Jdata = dydpdata = dydxdata =
            dxdotdpdata = tsdata = 0;

    size_t dimssx[] = {0,0,0};
    size_t dimssy[] = {0,0,0};
    size_t dimssz[] = {0,0,0};
    size_t dimssrz[] = {0,0,0};
    size_t dimss2rz[] = {0,0,0,0};
    size_t dimssigmay[] = {0,0,0};
    size_t dimssigmaz[] = {0,0,0};
    size_t dimsssigmay[] = {0,0,0};
    size_t dimsssigmaz[] = {0,0,0};

    /* this casting is necessary to ensure availability of accessor macros */
    udata = (UserData) user_data;

    mxstatus = malloc(sizeof(double));
    pstatus = mxstatus;

    initField2(llh,1,1);
    initField2(chi2,1,1);

    mxts = malloc(sizeof(double) * nt);
    tsdata = mxts;

    initField2(numsteps,nt,1);
    initField2(numrhsevals,nt,1);
    initField2(order,nt,1);
    if(sensi>0){
        initField2(numstepsS,nt,1);
        initField2(numrhsevalsS,nt,1);
    }
    if((nz>0) & (ne>0)){
        initField2(z,nmaxevent,nz);
        initField2(rz,nmaxevent,nz);
        initField2(sigmaz,nmaxevent,nz);
    }
    if(nx>0) {
        initField2(x,nt,nx);
        initField2(xdot,1,nx);
        initField2(J,nx,nx);
    }
    if(ny>0) {
        initField2(y,nt,ny);
        initField2(sigmay,nt,ny);
        if (sensi_meth == AMI_SS) {
            initField2(dydp,ny,np);
            initField2(dydx,ny,nx);
            initField2(dxdotdp,nx,np);
        }
    }
    if(sensi>0) {
        initField2(sllh,np,1);
        if (sensi_meth == AMI_FSA) {
            initField3(sx,nt,nx,np);
            if(ny>0) {
                initField3(sy,nt,ny,np);
                initField3(ssigmay,nt,ny,np);
            }
            if((nz>0) & (ne>0)){
                initField3(srz,nmaxevent,nz,np);
                if(sensi>1){
                    initField4(s2rz,nmaxevent,nz,np,np);
                }
                initField3(sz,nmaxevent,nz,np);
                initField3(ssigmaz,nmaxevent,nz,np);
            }
        }
        if (sensi_meth == AMI_ASA) {
            if(ny>0) {
                initField3(ssigmay,nt,ny,np);
            }
            if((nz>0) & (ne>0)){
                initField3(ssigmaz,nmaxevent,nz,np);
            }
        }
        if(sensi>1) {
            initField2(s2llh,np,np);
        }
    }
}


int workForwardProblem(UserData udata, TempData tdata, ReturnData rdata, ExpData edata, int *_status, void *ami_mem, int *iroot) {
    int status = *_status;

    /*******************/
    /* FORWARD PROBLEM */
    /*******************/
    int ix, it;
    int ncheck = 0; /* the number of (internal) checkpoints stored so far */

    realtype tlastroot = 0; /* storage for last found root */

    /* loop over timepoints */
    for (it=0; it < nt; it++) {
        if(sensi_meth == AMI_FSA && sensi >= 1) {
            status = AMISetStopTime(ami_mem, ts[it]);
        }
        if (status == 0) {
            /* only integrate if no errors occured */
            if(ts[it] > tstart) {
                while (t<ts[it]) {
                    if(sensi_meth == AMI_ASA && sensi >= 1) {
                        if (nx>0) {
                            status = AMISolveF(ami_mem, RCONST(ts[it]), x, dx, &t, AMI_NORMAL, &ncheck);
                        } else {
                            t = ts[it];
                        }
                    } else {
                        if (nx>0) {
                            status = AMISolve(ami_mem, RCONST(ts[it]), x, dx, &t, AMI_NORMAL);
                        } else {
                            t = ts[it];
                        }
                    }
                    if (nx>0) {
                        x_tmp = NV_DATA_S(x);
                        if (status == -22) {
                            /* clustering of roots => turn off rootfinding */
                            AMIRootInit(ami_mem, 0, NULL);
                            status = 0;
                        }
                        /* integration error occured */
                        if (status<0) {
                            return 1;
                        }

                        if (status==AMI_ROOT_RETURN) {
                            handleEvent(&status, iroot, &tlastroot, ami_mem, udata, rdata, edata, tdata, 0);
                            if (status != AMI_SUCCESS) return 1;

                        }
                    }
                }
            }

            handleDataPoint(&status, it, ami_mem, udata, rdata, edata, tdata);
            if (status != AMI_SUCCESS) return 1;

        } else {
            for(ix=0; ix < nx; ix++) xdata[ix*nt+it] = NAN;
        }
    }

    /* fill events */
    if (ne>0) {
        fillEventOutput(&status, ami_mem, udata, rdata, edata, tdata);
    }

    return 0;
}

int workBackwardProblem(UserData udata, TempData tdata, ReturnData rdata, ExpData edata, int *_status, void *ami_mem, int *_iroot, booleantype *_setupBdone) {
    int status = *_status;
    int iroot = *_iroot;
    booleantype setupBdone = *_setupBdone;

    /********************/
    /* BACKWARD PROBLEM */
    /********************/
    int ix, it;
    int ip;

    double tnext;

    if (nx>0) {
        if (sensi >= 1) {
            if(sensi_meth == AMI_ASA) {
                if(status == 0) {
                    setupAMIB(&status, ami_mem, udata, tdata);
                    setupBdone = true;

                    it = nt-2;
                    iroot--;
                    while (it>=0 || iroot>=0) {

                        /* check if next timepoint is a discontinuity or a data-point */
                        tnext = getTnext(discs, iroot, ts, it, udata);

                        if (tnext<t) {
                            status = AMISolveB(ami_mem, tnext, AMI_NORMAL);
                            if (status != AMI_SUCCESS) return 1;;

                            /* get states only if we actually integrated */
                            status = AMIGetB(ami_mem, which, &t, xB, dxB);
                            if (status != AMI_SUCCESS) return 1;;
                            status = AMIGetQuadB(ami_mem, which, &t, xQB);
                            if (status != AMI_SUCCESS) return 1;;
                        }

                        /* handle discontinuity */

                        if(ne>0){
                            if(nmaxevent>0){
                                if (tnext == discs[iroot]) {
                                    handleEventB(&status, iroot, ami_mem, udata, tdata);
                                    iroot--;
                                }
                            }
                        }

                        /* handle data-point */

                        if (tnext == ts[it]) {
                            handleDataPointB(&status, it, ami_mem, udata, rdata, tdata);
                            it--;
                        }

                        /* reinit states */
                        status = AMIReInitB(ami_mem, which, t, xB, dxB);
                        if (status != AMI_SUCCESS) return 1;;
                        status = AMIQuadReInitB(ami_mem, which, xQB);
                        if (status != AMI_SUCCESS) return 1;;

                        status = AMICalcICB(ami_mem, which, t, xB, dxB);
                        if (status != AMI_SUCCESS) return 1;;
                    }

                    /* we still need to integrate from first datapoint to tstart */
                    if (t>tstart) {
                        if(status == 0) {
                            if (nx>0) {
                                /* solve for backward problems */
                                status = AMISolveB(ami_mem, tstart, AMI_NORMAL);
                                if (status != AMI_SUCCESS) return 1;;

                                status = AMIGetQuadB(ami_mem, which, &t, xQB);
                                if (status != AMI_SUCCESS) return 1;;
                                status = AMIGetB(ami_mem, which, &t, xB, dxB);
                                if (status != AMI_SUCCESS) return 1;;
                            }
                        }
                    }

                    /* evaluate initial values */
                    NVsx = N_VCloneVectorArray_Serial(np,x);
                    if (NVsx == NULL) return 1;;

                    status = fx0(x,udata);
                    if (status != AMI_SUCCESS) return 1;;
                    status = fdx0(x,dx,udata);
                    if (status != AMI_SUCCESS) return 1;;
                    status = fsx0(NVsx, x, dx, udata);
                    if (status != AMI_SUCCESS) return 1;;

                    if(status == 0) {

                        xB_tmp = NV_DATA_S(xB);

                        for (ip=0; ip<np; ip++) {
                            llhS0[ip] = 0.0;
                            sx_tmp = NV_DATA_S(NVsx[ip]);
                            for (ix = 0; ix < nx; ix++) {
                                llhS0[ip] = llhS0[ip] + xB_tmp[ix] * sx_tmp[ix];
                            }
                        }

                        xQB_tmp = NV_DATA_S(xQB);

                        for(ip=0; ip < np; ip++) {
                            sllhdata[ip] = - llhS0[ip] - xQB_tmp[ip];
                            if (ny>0) {
                                sllhdata[ip] -= dgdp[ip];
                            }
                            if (nz>0) {
                                sllhdata[ip] -= drdp[ip];
                            }
                        }

                    } else {
                        for(ip=0; ip < np; ip++) {
                            sllhdata[ip] = amiGetNaN();
                        }
                    }
                } else {
                    for(ip=0; ip < np; ip++) {
                        sllhdata[ip] = amiGetNaN();
                    }
                }
            }
        }
    }

    /* evaluate likelihood */

    *llhdata = - g - r;

    return 0;
}

#endif

void storeJacobianAndDerivativeInReturnData(UserData udata, TempData tdata, ReturnData rdata) {

    /* store current Jacobian and derivative */
    if(udata) {
        if(tdata) {
            if(nx>0){
                fxdot(t,x,dx,xdot,udata);
                xdot_tmp = NV_DATA_S(xdot);
                memcpy(xdotdata,xdot_tmp,nx*sizeof(realtype));
            }
        }
    }
    if(udata) {
        if(nx>0) {
            fJ(nx,t,0,x,dx,xdot,Jtmp,udata,NULL,NULL,NULL);
            memcpy(Jdata,Jtmp->data,nx*nx*sizeof(realtype));
        }
    }
}

void freeTempDataAmiMem(UserData udata, TempData tdata, void *ami_mem, booleantype setupBdone, int status) {

    /* Free memory */
    if(nx>0) {
        N_VDestroy_Serial(x);
        N_VDestroy_Serial(dx);
        N_VDestroy_Serial(xdot);
        N_VDestroy_Serial(x_old);
        N_VDestroy_Serial(dx_old);
        N_VDestroy_Serial(xdot_old);
        DestroyMat(Jtmp);
        if (ne>0) {
            if(ami_mem) free(rootsfound);
            if(ami_mem) free(rootvals);
            if(ami_mem) free(rootidx);
            if(ami_mem)    free(sigma_z);
            if(ami_mem)    free(nroots);
            if(ami_mem)    free(discs);
            if(ami_mem)    free(h);

            if(ami_mem)    free(deltax);
            if(ami_mem)    free(deltasx);
            if(ami_mem)    free(deltaxB);
            if(ami_mem)    free(deltaqB);
        }

        if(ny>0) {
            if(sigma_y)    free(sigma_y);
        }
        if (sensi >= 1) {
            if(ami_mem)    free(dydx);
            if(ami_mem)    free(dydp);
            if (sensi_meth == AMI_FSA) {
                N_VDestroyVectorArray_Serial(NVsx,np);
            }
            if (sensi_meth == AMI_ASA) {
                if(status == 0) {
                    N_VDestroyVectorArray_Serial(NVsx,np);
                }
            }

            if (sensi_meth == AMI_FSA) {
                N_VDestroyVectorArray_Serial(sdx, np);
            }
            if (sensi_meth == AMI_ASA) {
                if(ami_mem)    free(dgdp);
                if(ami_mem)    free(dgdx);
                if(ami_mem)    free(drdp);
                if(ami_mem)    free(drdx);
                if (ne>0) {
                    if(ami_mem)    free(dzdp);
                    if(ami_mem)    free(dzdx);
                }
                if(ami_mem)     free(llhS0);
                if(ami_mem)    free(dsigma_ydp);
                if (ne>0) {
                    if(ami_mem)    free(dsigma_zdp);
                }
                if(setupBdone)      N_VDestroy_Serial(dxB);
                if(setupBdone)      N_VDestroy_Serial(xB);
                if(setupBdone)      N_VDestroy_Serial(xB_old);
                if(setupBdone)      N_VDestroy_Serial(xQB);
                if(setupBdone)      N_VDestroy_Serial(xQB_old);
            }

        }
        if(ami_mem)     N_VDestroy_Serial(id);
        if(ami_mem)     AMIFree(&ami_mem);
    }

    // if(udata)   free(plist);
//    if (sensi >= 1) {
//        if(udata)   free(tmp_dxdotdp);
//    }

    if(tdata)    free(tdata);
}

ReturnData initReturnData(UserData udata, int *pstatus) {
    ReturnData rdata; /* returned rdata struct */

    /* Return rdata structure */
    rdata = (ReturnData) malloc(sizeof *rdata);
    if (rdata == NULL)
        return(NULL);

    initUserDataFields(udata, rdata, pstatus);

    return(rdata);
}

ReturnData getSimulationResults(UserData udata, ExpData edata, int *pstatus) {
    TempData tdata; /* temporary data */
    tdata = (TempData) malloc(sizeof *tdata);
    if (tdata == NULL) goto freturn;

    void *ami_mem = 0; /* pointer to cvodes memory block */
    if (nx>0) {
        ami_mem = setupAMI(pstatus, udata, tdata);
        if (ami_mem == NULL) goto freturn;
    }

    ReturnData rdata = initReturnData(udata, pstatus);
    if (rdata == NULL) goto freturn;

    if (nx>0) {
        if (edata == NULL) goto freturn;
    }

    int iroot = 0;

    int problem = workForwardProblem(udata, tdata, rdata, edata, pstatus, ami_mem, &iroot);
    if(problem)
        goto freturn;

    booleantype setupBdone = false;
    problem = workBackwardProblem(udata, tdata, rdata, edata, pstatus, ami_mem, &iroot, &setupBdone);
    if(problem)
        goto freturn;

freturn:
    storeJacobianAndDerivativeInReturnData(udata, tdata, rdata);
    freeTempDataAmiMem(udata, tdata, ami_mem, setupBdone, *pstatus);
    return rdata;
}

void processUserData(UserData udata) {
    if (nx>0) {
        /* initialise temporary jacobian storage */
        tmp_J = NewSparseMat(nx,nx,nnz);
        M_tmp = malloc(nx*nx*sizeof(realtype));
        dfdx_tmp = malloc(nx*nx*sizeof(realtype));
    }
    if (sensi>0) {
        /* initialise temporary dxdotdp storage */
        tmp_dxdotdp = malloc(nx*np*sizeof(realtype));
    }
    if (ne>0) {
        /* initialise temporary stau storage */
        stau_tmp = malloc(np*sizeof(realtype));
    }


    w_tmp = malloc(nw*sizeof(realtype));
    dwdx_tmp = malloc(ndwdx*sizeof(realtype));
    dwdp_tmp = malloc(ndwdp*sizeof(realtype));


    udata->am_nan_dxdotdp = FALSE;
    udata->am_nan_J = FALSE;
    udata->am_nan_JSparse = FALSE;
    udata->am_nan_xdot = FALSE;
    udata->am_nan_xBdot = FALSE;
    udata->am_nan_qBdot = FALSE;
}<|MERGE_RESOLUTION|>--- conflicted
+++ resolved
@@ -553,11 +553,6 @@
     
     t = tstart;
     
-<<<<<<< HEAD
-    r = 0;
-    g = 0;
-        
-=======
     /*
     g = 0.0;
     r = 0.0;
@@ -570,7 +565,6 @@
     
     x = N_VNew_Serial(nx);
     
->>>>>>> 9f4aa72d
     if (nx > 0) {
         
         /* allocate temporary objects */
@@ -1440,14 +1434,9 @@
     for (iz=0; iz<nztrue; iz++) {
         if(z2event[iz] == ie) {
             getEventSigma(status, ie, iz, ami_mem, user_data, return_data, exp_data, temp_data);
-<<<<<<< HEAD
             if(!amiIsNaN(mz[iz*nmaxevent+nroots[ie]])) {
-                r += 0.5*log(2*pi*pow(zsigma[nroots[ie] + nmaxevent*iz],2)) + 0.5*pow( ( zdata[nroots[ie] + nmaxevent*iz] - mz[nroots[ie] + nmaxevent*iz] )/zsigma[iz] , 2);
-=======
-            if(!mxIsNaN(mz[iz*nmaxevent+nroots[ie]])) {
                 
                 r[0] += 0.5*log(2*pi*pow(zsigma[nroots[ie] + nmaxevent*iz],2)) + 0.5*pow( ( zdata[nroots[ie] + nmaxevent*iz] - mz[nroots[ie] + nmaxevent*iz] )/zsigma[iz] , 2);
->>>>>>> 9f4aa72d
                 *chi2data += pow( ( zdata[nroots[ie] + nmaxevent*iz] - mz[nroots[ie] + nmaxevent*iz] )/zsigma[iz] , 2);
             }
         }
@@ -1731,15 +1720,9 @@
     /* only check this in the first event fired, otherwise this will always be true */
     if (seflag == 0) {
         if (t == *tlastroot) {
-<<<<<<< HEAD
-            warnMsgIdAndTxt("AMICI:mex:STUCK_EVENT","AMICI is stuck in an event, as the initial step-size after the event is too small. To fix this, increase absolute and relative tolerances!");
-            *status = -99;
-            return;
-=======
             /* we are stuck in a root => turn off rootfinding */
             /* at some point we should find a more intelligent solution here, and turn on rootfinding again after some time */
             AMIRootInit(ami_mem, 0, NULL);
->>>>>>> 9f4aa72d
         }
         *tlastroot = t;
     }
@@ -2326,8 +2309,9 @@
         }
     }
 }
-
-
+#endif
+
+#ifdef AMICI_WITHOUT_MATLAB
 int workForwardProblem(UserData udata, TempData tdata, ReturnData rdata, ExpData edata, int *_status, void *ami_mem, int *iroot) {
     int status = *_status;
 
@@ -2374,7 +2358,7 @@
                         }
 
                         if (status==AMI_ROOT_RETURN) {
-                            handleEvent(&status, iroot, &tlastroot, ami_mem, udata, rdata, edata, tdata, 0);
+                            handleEvent(&status, &iroot, &tlastroot, ami_mem, udata, rdata, edata, tdata, 0);
                             if (status != AMI_SUCCESS) return 1;
 
                         }
@@ -2385,8 +2369,9 @@
             handleDataPoint(&status, it, ami_mem, udata, rdata, edata, tdata);
             if (status != AMI_SUCCESS) return 1;
 
+
         } else {
-            for(ix=0; ix < nx; ix++) xdata[ix*nt+it] = NAN;
+            for(ix=0; ix < nx; ix++) xdata[ix*nt+it] = amiGetNaN();
         }
     }
 
@@ -2427,13 +2412,15 @@
 
                         if (tnext<t) {
                             status = AMISolveB(ami_mem, tnext, AMI_NORMAL);
-                            if (status != AMI_SUCCESS) return 1;;
+                            if (status != AMI_SUCCESS) return 1;
 
                             /* get states only if we actually integrated */
                             status = AMIGetB(ami_mem, which, &t, xB, dxB);
-                            if (status != AMI_SUCCESS) return 1;;
+                            if (status != AMI_SUCCESS) return 1;
+/* Here, the quadrature of the integrals must be changed, or the change
+ should take part in AMIGetQuadB ... AMIGetQuadB */
                             status = AMIGetQuadB(ami_mem, which, &t, xQB);
-                            if (status != AMI_SUCCESS) return 1;;
+                            if (status != AMI_SUCCESS) return 1;
                         }
 
                         /* handle discontinuity */
@@ -2441,6 +2428,7 @@
                         if(ne>0){
                             if(nmaxevent>0){
                                 if (tnext == discs[iroot]) {
+/* Possibly some change here ... */
                                     handleEventB(&status, iroot, ami_mem, udata, tdata);
                                     iroot--;
                                 }
@@ -2450,18 +2438,20 @@
                         /* handle data-point */
 
                         if (tnext == ts[it]) {
+/* Changes inside or outside? */
                             handleDataPointB(&status, it, ami_mem, udata, rdata, tdata);
                             it--;
                         }
 
                         /* reinit states */
                         status = AMIReInitB(ami_mem, which, t, xB, dxB);
-                        if (status != AMI_SUCCESS) return 1;;
+                        if (status != AMI_SUCCESS) return 1;
+/* Maybe, but probably not, this needs to be changed */
                         status = AMIQuadReInitB(ami_mem, which, xQB);
-                        if (status != AMI_SUCCESS) return 1;;
+                        if (status != AMI_SUCCESS) return 1;
 
                         status = AMICalcICB(ami_mem, which, t, xB, dxB);
-                        if (status != AMI_SUCCESS) return 1;;
+                        if (status != AMI_SUCCESS) return 1;
                     }
 
                     /* we still need to integrate from first datapoint to tstart */
@@ -2470,59 +2460,102 @@
                             if (nx>0) {
                                 /* solve for backward problems */
                                 status = AMISolveB(ami_mem, tstart, AMI_NORMAL);
-                                if (status != AMI_SUCCESS) return 1;;
-
+                                if (status != AMI_SUCCESS) return 1;
+
+/* Here again, Quadrature needs a slight change, but probably inside... */
                                 status = AMIGetQuadB(ami_mem, which, &t, xQB);
-                                if (status != AMI_SUCCESS) return 1;;
+                                if (status != AMI_SUCCESS) return 1;
                                 status = AMIGetB(ami_mem, which, &t, xB, dxB);
-                                if (status != AMI_SUCCESS) return 1;;
+                                if (status != AMI_SUCCESS) return 1;
                             }
                         }
                     }
 
                     /* evaluate initial values */
                     NVsx = N_VCloneVectorArray_Serial(np,x);
-                    if (NVsx == NULL) return 1;;
+                    if (NVsx == NULL) return 1;
 
                     status = fx0(x,udata);
-                    if (status != AMI_SUCCESS) return 1;;
+                    if (status != AMI_SUCCESS) return 1;
                     status = fdx0(x,dx,udata);
-                    if (status != AMI_SUCCESS) return 1;;
+                    if (status != AMI_SUCCESS) return 1;
                     status = fsx0(NVsx, x, dx, udata);
-                    if (status != AMI_SUCCESS) return 1;;
+                    if (status != AMI_SUCCESS) return 1;
 
                     if(status == 0) {
 
+/* From here ... */
                         xB_tmp = NV_DATA_S(xB);
 
-                        for (ip=0; ip<np; ip++) {
-                            llhS0[ip] = 0.0;
-                            sx_tmp = NV_DATA_S(NVsx[ip]);
-                            for (ix = 0; ix < nx; ix++) {
-                                llhS0[ip] = llhS0[ip] + xB_tmp[ix] * sx_tmp[ix];
+                        int ig;
+                        for (ig=0; ig<ng; ig++) {
+                            if (ig==0) {
+                                for (ip=0; ip<np; ip++) {
+                                    llhS0[ig*np + ip] = 0.0;
+                                    sx_tmp = NV_DATA_S(NVsx[ip]);
+                                    for (ix = 0; ix < nxtrue; ix++) {
+                                        llhS0[ip] = llhS0[ip] + xB_tmp[ix] * sx_tmp[ix];
+                                    }
+                                }
+                            } else {
+                                for (ip=0; ip<np; ip++) {
+                                    llhS0[ig*np + ip] = 0.0;
+                                    sx_tmp = NV_DATA_S(NVsx[ip]);
+                                    for (ix = 0; ix < nxtrue; ix++) {
+                                        llhS0[ig*np + ip] = llhS0[ig*np + ip] + xB_tmp[ig*nxtrue + ix] * sx_tmp[ix] + xB_tmp[ix] * sx_tmp[ig*nxtrue + ix];
+                                    }
+                                }
                             }
                         }
 
                         xQB_tmp = NV_DATA_S(xQB);
 
-                        for(ip=0; ip < np; ip++) {
-                            sllhdata[ip] = - llhS0[ip] - xQB_tmp[ip];
-                            if (ny>0) {
-                                sllhdata[ip] -= dgdp[ip];
-                            }
-                            if (nz>0) {
-                                sllhdata[ip] -= drdp[ip];
+    /* Does this need one more parameter loop around? */
+                        for(ig=0; ig<ng; ig++) {
+                            for(ip=0; ip < np; ip++) {
+                                if (ig==0) {
+                                    sllhdata[ip] = - llhS0[ip] - xQB_tmp[ip];
+                                    if (ny>0) {
+                                        sllhdata[ip] -= dgdp[ip];
+                                    }
+                                    if (nz>0) {
+                                        sllhdata[ip] -= drdp[ip];
+                                    }
+                                } else {
+                                    s2llhdata[(ig-1)*np + ip] = - llhS0[ig*np + ip] - xQB_tmp[ig*np + ip];
+                                    if (ny>0) {
+                                        s2llhdata[(ig-1)*np + ip] -= dgdp[ig*np + ip];
+                                    }
+                                    if (nz>0) {
+                                        s2llhdata[(ig-1)*np + ip] -= drdp[ig*np + ip];
+                                    }
+                                }
                             }
                         }
+/* ... to here, there may be changes necessary... */
 
                     } else {
-                        for(ip=0; ip < np; ip++) {
-                            sllhdata[ip] = amiGetNaN();
+                        int ig;
+                        for(ig=0; ig<ng; ig++) {
+                            for(ip=0; ip < np; ip++) {
+                                if (ig==0) {
+                                    sllhdata[ip] = amiGetNaN();
+                                } else {
+                                    s2llhdata[(ig-1)*np + ip] = amiGetNaN();
+                                }
+                            }
                         }
                     }
                 } else {
-                    for(ip=0; ip < np; ip++) {
-                        sllhdata[ip] = amiGetNaN();
+                    int ig;
+                    for(ig=0; ig<ng; ig++) {
+                        for(ip=0; ip < np; ip++) {
+                            if (ig==0) {
+                                sllhdata[ip] = amiGetNaN();
+                            } else {
+                                s2llhdata[(ig-1)*np + ip] = amiGetNaN();
+                            }
+                        }
                     }
                 }
             }
@@ -2531,7 +2564,7 @@
 
     /* evaluate likelihood */
 
-    *llhdata = - g - r;
+    *llhdata = - g[0] - r[0];
 
     return 0;
 }
@@ -2628,14 +2661,10 @@
         if(ami_mem)     AMIFree(&ami_mem);
     }
 
-    // if(udata)   free(plist);
-//    if (sensi >= 1) {
-//        if(udata)   free(tmp_dxdotdp);
-//    }
-
     if(tdata)    free(tdata);
 }
 
+#ifdef AMICI_WITHOUT_MATLAB
 ReturnData initReturnData(UserData udata, int *pstatus) {
     ReturnData rdata; /* returned rdata struct */
 
@@ -2683,7 +2712,7 @@
     freeTempDataAmiMem(udata, tdata, ami_mem, setupBdone, *pstatus);
     return rdata;
 }
-
+#endif
 void processUserData(UserData udata) {
     if (nx>0) {
         /* initialise temporary jacobian storage */
