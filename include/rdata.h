#ifndef _MY_RDATA
#define _MY_RDATA

<<<<<<< HEAD
#ifdef __cplusplus
#define EXTERNC extern "C"
#else
#define EXTERNC
#endif

/** @brief struct that stores all data which is later returned by the mex function */
typedef struct rdata {

    /** timepoints */
    double *am_tsdata; 
    /** time derivative */
    double *am_xdotdata;
    /** parameter derivative of time derivative */
    double *am_dxdotdpdata; 
    /** state derivative of observables */
    double *am_dydxdata; 
    /** parameter derivative of observables */
    double *am_dydpdata; 
    /** Jacobian of differential equation right hand side */
    double *am_Jdata; 
    /** event output */
    double *am_zdata;
    /** event output sigma standard deviation */
    double *am_sigmazdata;
    /** parameter derivative of event output */
    double *am_szdata;
    /** parameter derivative of event output standard deviation */
    double *am_ssigmazdata;
    /** event trigger output */
    double *am_rzdata;
    /** parameter derivative of event trigger output */
    double *am_srzdata;
    /** second order parameter derivative of event trigger output */
    double *am_s2rzdata;
    /** state */
    double *am_xdata;
    /** parameter derivative of state */
    double *am_sxdata;
    /** steady state */
    double *am_xssdata;
    /** observable */
    double *am_ydata;
    /** observable standard deviation */
    double *am_sigmaydata;
    /** parameter derivative of observable */
    double *am_sydata;
    /** parameter derivative of observable standard deviation */
    double *am_ssigmaydata;
    
    /** number of integration steps forward problem */
    double *am_numstepsdata;
    /** number of integration steps backward problem */
    double *am_numstepsSdata; 
    /** number of right hand side evaluations forward problem */
    double *am_numrhsevalsdata;
    /** number of right hand side evaluations backwad problem */
    double *am_numrhsevalsSdata; 
    /** employed order forward problem */
    double *am_orderdata;
    /** flag success of Newton solver */
    double *am_newtdata;
    /** number of Newton steps steady state problem */
    double *am_ns_timedata;
    /** number of Newton steps steady state problem */
    double *am_ns_numstepsdata;
    /** number of linear steps per Newton step steady state problem */
    double *am_ns_numlinstepsdata;
=======
class UserData;
class ExpData;

/** @brief struct that stores all data which is later returned by the mex function
 *
 * NOTE: MATLAB stores multidimensional arrays in column-major order (FORTRAN-style)
 */
class ReturnData {
public:
    ReturnData();

    ReturnData(const UserData *udata);

    virtual void setDefaults();

    /**
     * @brief performs all necessary actions to reset return data upon integration failure
     * @param[in] udata pointer to the user data struct @type UserData
     */
    void invalidate(const UserData *udata);

    void setLikelihoodSensitivityFirstOrderNaN(const UserData *udata);
    void setLikelihoodSensitivitySecondOrderNaN(const UserData *udata);

    int applyChainRuleFactorToSimulationResults(const UserData *udata, const ExpData *edata);

    virtual ~ReturnData();


    /** timepoints (dimension: nt) */
    double *ts;

    /** time derivative (dimension: nx) */
    double *xdot;

    /** parameter derivative of time derivative (dimension: nx x nplist, column-major) */
    double *dxdotdp;

    /** state derivative of observables (dimension: ny x nx, column-major) */
    double *dydx;

    /** parameter derivative of observables (dimension: ny x nplist, column-major) */
    double *dydp;

    /** Jacobian of differential equation right hand side (dimension: nx x nx, column-major) */
    double *J;

    /** event output (dimension: nmaxevent x nz, column-major) */
    double *z;

    /** event output sigma standard deviation (dimension: nmaxevent x nz, column-major) */
    double *sigmaz;

    /** parameter derivative of event output (dimension: nmaxevent x nz, column-major) */
    double *sz;

    /** parameter derivative of event output standard deviation (dimension: nmaxevent x nz, column-major)  */
    double *ssigmaz;

    /** event trigger output (dimension: nmaxevent x nz, column-major)*/
    double *rz;

    /** parameter derivative of event trigger output (dimension: nmaxevent x nz x nplist, column-major) */
    double *srz;

    /** second order parameter derivative of event trigger output (dimension: nmaxevent x nztrue x nplist x nplist, column-major) */
    double *s2rz;

    /** state (dimension: nt x nx, column-major) */
    double *x;

    /** parameter derivative of state (dimension: nt x nx x nplist, column-major) */
    double *sx;

    /** observable (dimension: nt x ny, column-major) */
    double *y;

    /** observable standard deviation (dimension: nt x ny, column-major) */
    double *sigmay;

    /** parameter derivative of observable (dimension: nt x ny x nplist, column-major) */
    double *sy;

    /** parameter derivative of observable standard deviation (dimension: nt x ny x nplist, column-major) */
    double *ssigmay;
>>>>>>> acbbb56c
    
    /** number of integration steps forward problem (dimension: nt) */
    double *numsteps;

    /** number of integration steps backward problem (dimension: nt) */
    double *numstepsB;

    /** number of right hand side evaluations forward problem (dimension: nt) */
    double *numrhsevals;

    /** number of right hand side evaluations backwad problem (dimension: nt) */
    double *numrhsevalsB;

    /** number of error test failures forward problem (dimension: nt) */
    double *numerrtestfails;

    /** number of error test failures backwad problem (dimension: nt) */
    double *numerrtestfailsB;

    /** number of linear solver convergence failures forward problem (dimension: nt) */
    double *numnonlinsolvconvfails;

    /** number of linear solver convergence failures backwad problem (dimension: nt) */
    double *numnonlinsolvconvfailsB;

    /** employed order forward problem (dimension: nt) */
    double *order;
    
    /** likelihood value (double[1]) */
    double *llh;

    /** chi2 value (double[1]) */
    double *chi2;

    /** parameter derivative of likelihood (dimension: nplist) */
    double *sllh;

    /** second order parameter derivative of likelihood (dimension: (nJ-1) x nplist, column-major) */
    double *s2llh;

    /** status code (double[1]) */
    double *status;

protected:
    virtual void initFields(const UserData *udata);

    virtual void initField1(double **fieldPointer, const char *fieldName, int dim);

    /**
     * @ brief initialise matrix and attach to the field
     * @ param FIELD name of the field to which the matrix will be attached
     * @ param D1 number of rows in the matrix
     * @ param D2 number of columns in the matrix
     */

    virtual void initField2(double **fieldPointer, const char *fieldName, int dim1, int dim2);

    /**
     * @ brief initialise 3D tensor and attach to the field
     * @ param FIELD name of the field to which the tensor will be attached
     * @ param D1 number of rows in the tensor
     * @ param D2 number of columns in the tensor
     * @ param D3 number of elements in the third dimension of the tensor
     */

    virtual void initField3(double **fieldPointer, const char *fieldName, int dim1, int dim2, int dim3);

    /**
     * @ brief initialise 4D tensor and attach to the field
     * @ param FIELD name of the field to which the tensor will be attached
     * @ param D1 number of rows in the tensor
     * @ param D2 number of columns in the tensor
     * @ param D3 number of elements in the third dimension of the tensor
     * @ param D4 number of elements in the fourth dimension of the tensor
     */

    virtual void initField4(double **fieldPointer, const char *fieldName, int dim1, int dim2, int dim3, int dim4);

    bool freeFieldsOnDestruction;
    
};

#endif /* _MY_RDATA */<|MERGE_RESOLUTION|>--- conflicted
+++ resolved
@@ -1,76 +1,6 @@
 #ifndef _MY_RDATA
 #define _MY_RDATA
 
-<<<<<<< HEAD
-#ifdef __cplusplus
-#define EXTERNC extern "C"
-#else
-#define EXTERNC
-#endif
-
-/** @brief struct that stores all data which is later returned by the mex function */
-typedef struct rdata {
-
-    /** timepoints */
-    double *am_tsdata; 
-    /** time derivative */
-    double *am_xdotdata;
-    /** parameter derivative of time derivative */
-    double *am_dxdotdpdata; 
-    /** state derivative of observables */
-    double *am_dydxdata; 
-    /** parameter derivative of observables */
-    double *am_dydpdata; 
-    /** Jacobian of differential equation right hand side */
-    double *am_Jdata; 
-    /** event output */
-    double *am_zdata;
-    /** event output sigma standard deviation */
-    double *am_sigmazdata;
-    /** parameter derivative of event output */
-    double *am_szdata;
-    /** parameter derivative of event output standard deviation */
-    double *am_ssigmazdata;
-    /** event trigger output */
-    double *am_rzdata;
-    /** parameter derivative of event trigger output */
-    double *am_srzdata;
-    /** second order parameter derivative of event trigger output */
-    double *am_s2rzdata;
-    /** state */
-    double *am_xdata;
-    /** parameter derivative of state */
-    double *am_sxdata;
-    /** steady state */
-    double *am_xssdata;
-    /** observable */
-    double *am_ydata;
-    /** observable standard deviation */
-    double *am_sigmaydata;
-    /** parameter derivative of observable */
-    double *am_sydata;
-    /** parameter derivative of observable standard deviation */
-    double *am_ssigmaydata;
-    
-    /** number of integration steps forward problem */
-    double *am_numstepsdata;
-    /** number of integration steps backward problem */
-    double *am_numstepsSdata; 
-    /** number of right hand side evaluations forward problem */
-    double *am_numrhsevalsdata;
-    /** number of right hand side evaluations backwad problem */
-    double *am_numrhsevalsSdata; 
-    /** employed order forward problem */
-    double *am_orderdata;
-    /** flag success of Newton solver */
-    double *am_newtdata;
-    /** number of Newton steps steady state problem */
-    double *am_ns_timedata;
-    /** number of Newton steps steady state problem */
-    double *am_ns_numstepsdata;
-    /** number of linear steps per Newton step steady state problem */
-    double *am_ns_numlinstepsdata;
-=======
 class UserData;
 class ExpData;
 
@@ -156,7 +86,6 @@
 
     /** parameter derivative of observable standard deviation (dimension: nt x ny x nplist, column-major) */
     double *ssigmay;
->>>>>>> acbbb56c
     
     /** number of integration steps forward problem (dimension: nt) */
     double *numsteps;
@@ -184,6 +113,18 @@
 
     /** employed order forward problem (dimension: nt) */
     double *order;
+    
+    /** flag success of Newton solver */
+    double *newton;
+    
+    /** number of Newton steps steady state problem */
+    double *newton_time;
+    
+    /** number of Newton steps steady state problem */
+    double *anewton_numsteps;
+    
+    /** number of linear steps per Newton step steady state problem */
+    double *newton_numlinsteps;
     
     /** likelihood value (double[1]) */
     double *llh;
