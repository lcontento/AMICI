--- conflicted
+++ resolved
@@ -135,15 +135,11 @@
     /** relative tolerances for integration */
     double rtol;
     /** maximum number of allowed integration steps */
-<<<<<<< HEAD
-    int am_maxsteps;
+    int maxsteps;
     /** maximum number of allowed Newton steps for steady state computation */
-    int am_ns_maxsteps;
+    int newton_maxsteps;
     /** maximum number of allowed linear steps per Newton step for steady state computation */
-    int am_ns_maxlinsteps;
-=======
-    int maxsteps;
->>>>>>> acbbb56c
+    int newton_maxlinsteps;
     
     /** internal sensitivity method */
     /*!
@@ -219,13 +215,9 @@
     /** flag indicating whether a NaN in J has been reported */
     booleantype nan_J;
     /** flag indicating whether a NaN in JSparse has been reported */
-<<<<<<< HEAD
-    booleantype am_nan_JDiag;
-    /** flag indicating whether a NaN in JSparse has been reported */
-    booleantype am_nan_JSparse;
-=======
     booleantype nan_JSparse;
->>>>>>> acbbb56c
+    /** flag indicating whether a NaN in JDiag has been reported */
+    booleantype nan_JDiag;
     /** flag indicating whether a NaN in xdot has been reported */
     booleantype nan_xdot;
     /** flag indicating whether a NaN in xBdot has been reported */
